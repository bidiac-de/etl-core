--- conflicted
+++ resolved
@@ -1,18 +1,3 @@
-<<<<<<< HEAD
-from typing import List, Dict, Union, Any, Mapping, Optional
-from etl_core.components.base_component import Component
-from etl_core.job_execution.runtimejob import RuntimeJob
-from etl_core.persistance.configs.job_config import JobConfig
-import pandas as pd
-
-
-def get_component_by_name(job: "RuntimeJob", name: str) -> "Component":
-    """Look up a Component in job.components by its unique .name."""
-    for comp in job.components:
-        if comp.name == name:
-            return comp
-    raise ValueError(f"No component named {name!r} found in job.components")
-=======
 from typing import Dict, Union, Any, Mapping
 from etl_core.job_execution.runtimejob import RuntimeJob
 from etl_core.persistance.configs.job_config import JobConfig
@@ -20,7 +5,6 @@
     get_component_by_name,
     normalize_df,
 )
->>>>>>> f885e351
 
 
 def runtime_job_from_config(
