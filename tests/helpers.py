from typing import Dict, Union, Any, Mapping
from etl_core.job_execution.runtimejob import RuntimeJob
from etl_core.persistance.configs.job_config import JobConfig
<<<<<<< HEAD
import pandas as pd
import json
import tempfile
import os
from pathlib import Path


def get_component_by_name(job: "RuntimeJob", name: str) -> "Component":
    """
    Look up a Component in job.components by its unique .name.

    :param job: a Job instance whose .components is a List[Component]
    :param name: the unique name to search for
    :return: the matching Component
    :raises ValueError: if no component with that name exists
    """
    for comp in job.components:
        if comp.name == name:
            return comp
    raise ValueError(f"No component named {name!r} found in job.components")


def _wire_components(components: Iterable[Component]) -> None:
    """
    Wire in-memory component objects using their `next` names:
      - sets `comp.next_components`
      - appends to `nxt.prev_components`
    Assumes names are unique and `next` names were validated.
    """
    comps: List[Component] = list(components)
    name_map: Dict[str, Component] = {c.name: c for c in comps}

    for comp in comps:
        # Map configured next names -> actual component objects
        try:
            next_objs = [name_map[n] for n in comp.next]
        except KeyError as exc:
            raise ValueError(f"Unknown next-component name: {exc.args[0]!r}") from exc

        comp.next_components = next_objs
        for nxt in next_objs:
            nxt.add_prev(comp)
=======
from etl_core.utils.common_helpers import (  # noqa: F401
    get_component_by_name,
    normalize_df,
)
>>>>>>> f885e351


def runtime_job_from_config(
    cfg_like: Union[Mapping[str, Any], JobConfig],
) -> RuntimeJob:
    """
    Build a RuntimeJob directly from a config (no DB involved).

    Steps:
      1) Validate/inflate via JobConfig.
      2) Construct RuntimeJob with components/metadata.

    NOTE: Do NOT wire next/prev here. RuntimeJob's validator wires using `routes`.
    """
    cfg = cfg_like if isinstance(cfg_like, JobConfig) else JobConfig(**cfg_like)

    job = RuntimeJob(
        name=cfg.name,
        num_of_retries=cfg.num_of_retries,
        file_logging=cfg.file_logging,
        strategy_type=cfg.strategy_type,
        components=list(cfg.components),  # copy for safety
        metadata=cfg.metadata_.model_dump(),
    )
    return job


def detail_message(payload: Dict[str, Any]) -> str:
    detail = payload.get("detail")
    if isinstance(detail, str):
        return detail
    if isinstance(detail, dict):
        return str(detail.get("message", ""))
<<<<<<< HEAD
    return ""


def normalize_df(
    df: pd.DataFrame, sort_cols: Optional[List[str]] = None
) -> pd.DataFrame:
    """
    Stable sort + reset index for robust equality checks across engines.
    Ensures comparisons are not sensitive to ordering.
    """
    if sort_cols is None:
        sort_cols = list(df.columns)
    sort_cols = [c for c in sort_cols if c in df.columns]
    if sort_cols:
        df = df.sort_values(by=sort_cols, kind="mergesort")
    return df.reset_index(drop=True)


# CLI-specific helpers
def create_temp_job_config(config_data: Dict[str, Any]) -> Path:
    """
    Create a temporary JSON file with job configuration for CLI testing.

    :param config_data: Job configuration dictionary
    :return: Path to temporary file
    """
    temp_file = tempfile.NamedTemporaryFile(mode="w", suffix=".json", delete=False)
    json.dump(config_data, temp_file)
    temp_file.close()
    return Path(temp_file.name)


def cleanup_temp_file(file_path: Path) -> None:
    """
    Clean up temporary file created for CLI testing.

    :param file_path: Path to temporary file
    """
    try:
        if file_path.exists():
            os.unlink(file_path)
    except OSError:
        pass  # File might already be deleted


def get_sample_job_config() -> Dict[str, Any]:
    """
    Get a sample job configuration for testing.

    :return: Sample job configuration dictionary
    """
    return {
        "name": "test_job",
        "num_of_retries": 3,
        "file_logging": True,
        "strategy_type": "row",
        "components": [],
        "metadata_": {
            "description": "Test job for CLI testing",
            "tags": ["test", "cli"],
        },
    }
=======
    return ""
>>>>>>> f885e351
<|MERGE_RESOLUTION|>--- conflicted
+++ resolved
@@ -1,55 +1,10 @@
 from typing import Dict, Union, Any, Mapping
 from etl_core.job_execution.runtimejob import RuntimeJob
 from etl_core.persistance.configs.job_config import JobConfig
-<<<<<<< HEAD
-import pandas as pd
-import json
-import tempfile
-import os
-from pathlib import Path
-
-
-def get_component_by_name(job: "RuntimeJob", name: str) -> "Component":
-    """
-    Look up a Component in job.components by its unique .name.
-
-    :param job: a Job instance whose .components is a List[Component]
-    :param name: the unique name to search for
-    :return: the matching Component
-    :raises ValueError: if no component with that name exists
-    """
-    for comp in job.components:
-        if comp.name == name:
-            return comp
-    raise ValueError(f"No component named {name!r} found in job.components")
-
-
-def _wire_components(components: Iterable[Component]) -> None:
-    """
-    Wire in-memory component objects using their `next` names:
-      - sets `comp.next_components`
-      - appends to `nxt.prev_components`
-    Assumes names are unique and `next` names were validated.
-    """
-    comps: List[Component] = list(components)
-    name_map: Dict[str, Component] = {c.name: c for c in comps}
-
-    for comp in comps:
-        # Map configured next names -> actual component objects
-        try:
-            next_objs = [name_map[n] for n in comp.next]
-        except KeyError as exc:
-            raise ValueError(f"Unknown next-component name: {exc.args[0]!r}") from exc
-
-        comp.next_components = next_objs
-        for nxt in next_objs:
-            nxt.add_prev(comp)
-=======
 from etl_core.utils.common_helpers import (  # noqa: F401
     get_component_by_name,
     normalize_df,
 )
->>>>>>> f885e351
 
 
 def runtime_job_from_config(
@@ -83,23 +38,7 @@
         return detail
     if isinstance(detail, dict):
         return str(detail.get("message", ""))
-<<<<<<< HEAD
     return ""
-
-
-def normalize_df(
-    df: pd.DataFrame, sort_cols: Optional[List[str]] = None
-) -> pd.DataFrame:
-    """
-    Stable sort + reset index for robust equality checks across engines.
-    Ensures comparisons are not sensitive to ordering.
-    """
-    if sort_cols is None:
-        sort_cols = list(df.columns)
-    sort_cols = [c for c in sort_cols if c in df.columns]
-    if sort_cols:
-        df = df.sort_values(by=sort_cols, kind="mergesort")
-    return df.reset_index(drop=True)
 
 
 # CLI-specific helpers
@@ -145,7 +84,4 @@
             "description": "Test job for CLI testing",
             "tags": ["test", "cli"],
         },
-    }
-=======
-    return ""
->>>>>>> f885e351
+    }