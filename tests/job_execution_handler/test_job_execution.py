--- conflicted
+++ resolved
@@ -1,16 +1,3 @@
-<<<<<<< HEAD
-from datetime import datetime
-
-from src.job_execution.job_execution_handler import JobExecutionHandler
-from src.components.runtime_state import RuntimeState
-import src.job_execution.job as job_module
-from src.components.stubcomponents import StubComponent
-from src.job_execution.job import Job
-from tests.helpers import get_component_by_name
-
-# ensure Job can resolve "test" from the registry
-job_module.TestComponent = StubComponent
-=======
 from etl_core.job_execution.job_execution_handler import JobExecutionHandler
 from etl_core.components.runtime_state import RuntimeState
 import etl_core.job_execution.runtimejob as runtimejob_module
@@ -20,7 +7,6 @@
 
 # ensure Job._build_components() can find TestComponent
 runtimejob_module.TestComponent = StubComponent
->>>>>>> 2132d879
 
 
 def _schema():
@@ -49,16 +35,13 @@
                 "name": "test1",
                 "comp_type": "test",
                 "description": "a test comp",
-<<<<<<< HEAD
                 "routes": {"out": []},
                 "in_port_schemas": {"in": _schema()},
                 "out_port_schemas": {"out": _schema()},
-=======
-                "metadata": {
-                    "user_id": 42,
-                    "timestamp": datetime.now(),
-                },
->>>>>>> 2132d879
+                "metadata": {
+                    "user_id": 42,
+                    "timestamp": datetime.now(),
+                },
             }
         ],
     }
@@ -101,32 +84,25 @@
                 "name": "comp1",
                 "comp_type": "test",
                 "description": "first",
-<<<<<<< HEAD
                 "routes": {"out": ["comp2"]},
                 "in_port_schemas": {"in": _schema()},
                 "out_port_schemas": {"out": _schema()},
-=======
-                "metadata": {
-                    "user_id": 42,
-                    "timestamp": datetime.now(),
-                },
-                "next": ["comp2"],
->>>>>>> 2132d879
+                "metadata": {
+                    "user_id": 42,
+                    "timestamp": datetime.now(),
+                },
             },
             {
                 "name": "comp2",
                 "comp_type": "test",
                 "description": "second",
-<<<<<<< HEAD
                 "routes": {"out": []},
                 "in_port_schemas": {"in": _schema()},
                 "out_port_schemas": {"out": _schema()},
-=======
-                "metadata": {
-                    "user_id": 42,
-                    "timestamp": datetime.now(),
-                },
->>>>>>> 2132d879
+                "metadata": {
+                    "user_id": 42,
+                    "timestamp": datetime.now(),
+                },
             },
         ],
     }
@@ -141,14 +117,9 @@
 
     assert mh.get_job_metrics(execution.id).status == RuntimeState.SUCCESS
 
-<<<<<<< HEAD
-    comp1 = get_component_by_name(job, "comp1")
-    comp2 = get_component_by_name(job, "comp2")
-=======
     # both components ran and metrics recorded
     comp1 = get_component_by_name(runtime_job, "comp1")
     comp2 = get_component_by_name(runtime_job, "comp2")
->>>>>>> 2132d879
 
     assert mh.get_comp_metrics(execution.id, attempt.id, comp1.id).lines_received == 1
     assert (
@@ -171,6 +142,7 @@
       - mark first component FAILED
       - mark second component CANCELLED
     """
+
     handler = JobExecutionHandler()
     config = {
         "job_name": "ChainErrorJob",
@@ -184,19 +156,15 @@
         "components": [
             {
                 "name": "comp1",
-                "comp_type": "failtest",
+                "comp_type": "failtest",  # our failing component
                 "description": "will fail",
-<<<<<<< HEAD
+                "metadata": {
+                    "user_id": 42,
+                    "timestamp": datetime.now(),
+                },
                 "routes": {"out": ["comp2"]},
                 "in_port_schemas": {"in": _schema()},
                 "out_port_schemas": {"out": _schema()},
-=======
-                "metadata": {
-                    "user_id": 42,
-                    "timestamp": datetime.now(),
-                },
-                "next": ["comp2"],
->>>>>>> 2132d879
             },
             {
                 "name": "comp2",
@@ -249,16 +217,13 @@
                 "name": "c1",
                 "comp_type": "stub_fail_once",
                 "description": "",
-<<<<<<< HEAD
                 "routes": {"out": []},
                 "in_port_schemas": {"in": _schema()},
                 "out_port_schemas": {"out": _schema()},
-=======
-                "metadata": {
-                    "user_id": 42,
-                    "timestamp": datetime.now(),
-                },
->>>>>>> 2132d879
+                "metadata": {
+                    "user_id": 42,
+                    "timestamp": datetime.now(),
+                },
             }
         ],
     }
@@ -269,12 +234,7 @@
     mh = handler.job_info.metrics_handler
 
     assert mh.get_job_metrics(execution.id).status == RuntimeState.SUCCESS
-<<<<<<< HEAD
     comp = get_component_by_name(job, "c1")
-=======
-    # lines_received comes from second execution
-    comp = get_component_by_name(runtime_job, "c1")
->>>>>>> 2132d879
     assert mh.get_comp_metrics(execution.id, attempt.id, comp.id).lines_received == 1
 
 
@@ -301,65 +261,45 @@
                 "name": "c1",
                 "comp_type": "test",
                 "description": "",
-<<<<<<< HEAD
                 "routes": {"out": ["c2"]},
                 "in_port_schemas": {"in": _schema()},
                 "out_port_schemas": {"out": _schema()},
-=======
-                "metadata": {
-                    "user_id": 42,
-                    "timestamp": datetime.now(),
-                },
-                "next": ["c2"],
->>>>>>> 2132d879
+                "metadata": {
+                    "user_id": 42,
+                    "timestamp": datetime.now(),
+                },
             },
             {
                 "name": "c2",
                 "comp_type": "test",
                 "description": "",
-<<<<<<< HEAD
+                "metadata": {
+                    "user_id": 42,
+                    "timestamp": datetime.now(),
+                },
                 "routes": {"out": ["c3"]},
                 "in_port_schemas": {"in": _schema()},
                 "out_port_schemas": {"out": _schema()},
-=======
-                "metadata": {
-                    "user_id": 42,
-                    "timestamp": datetime.now(),
-                },
-                "next": ["c3"],
->>>>>>> 2132d879
             },
             {
                 "name": "c3",
                 "comp_type": "test",
                 "description": "",
-<<<<<<< HEAD
                 "routes": {"out": ["c4"]},
                 "in_port_schemas": {"in": _schema()},
                 "out_port_schemas": {"out": _schema()},
-=======
-                "metadata": {
-                    "user_id": 42,
-                    "timestamp": datetime.now(),
-                },
-                "next": ["c4"],
->>>>>>> 2132d879
+                "metadata": {
+                    "user_id": 42,
+                    "timestamp": datetime.now(),
+                },
             },
             {
                 "name": "c4",
                 "comp_type": "test",
                 "description": "",
-<<<<<<< HEAD
                 "routes": {"out": []},
                 "in_port_schemas": {"in": _schema()},
                 "out_port_schemas": {"out": _schema()},
-            },
-        ],
-    }
-
-    job = Job(**config)
-    execution = handler.execute_job(job)
-=======
                 "metadata": {
                     "user_id": 42,
                     "timestamp": datetime.now(),
@@ -371,7 +311,6 @@
     runtime_job = runtime_job_from_config(config)
     # Allow up to 4 workers, but dependencies enforce sequential execution
     execution = handler.execute_job(runtime_job)
->>>>>>> 2132d879
     attempt = execution.attempts[0]
     assert len(execution.attempts) == 1
     mh = handler.job_info.metrics_handler
@@ -395,9 +334,6 @@
     assert comp3_metrics.lines_received == 1
     assert comp3_metrics.status == RuntimeState.SUCCESS
     assert comp4_metrics.lines_received == 1
-<<<<<<< HEAD
-    assert comp4_metrics.status == RuntimeState.SUCCESS
-=======
     assert comp4_metrics.status == RuntimeState.SUCCESS
 
 
@@ -488,5 +424,4 @@
     assert m3_second.lines_received == 1
 
     # final job-level status should be SUCCESS
-    assert mh.get_job_metrics(execution.id).status == RuntimeState.SUCCESS
->>>>>>> 2132d879
+    assert mh.get_job_metrics(execution.id).status == RuntimeState.SUCCESS