--- conflicted
+++ resolved
@@ -1,17 +1,3 @@
-<<<<<<< HEAD
-# tests/job_execution_handler/test_skip_logic.py
-from datetime import datetime
-
-from src.components.runtime_state import RuntimeState
-from src.job_execution.job import Job
-from src.job_execution.job_execution_handler import JobExecutionHandler
-from tests.helpers import get_component_by_name
-
-
-def _schema() -> dict:
-    # minimal single-field schema used across skip tests
-    return {"fields": [{"name": "id", "data_type": "integer", "nullable": False}]}
-=======
 from etl_core.job_execution.job_execution_handler import JobExecutionHandler
 from etl_core.components.runtime_state import RuntimeState
 import etl_core.job_execution.runtimejob as runtimejob_module
@@ -21,7 +7,10 @@
 
 # ensure Job._build_components() can find TestComponent
 runtimejob_module.TestComponent = StubComponent
->>>>>>> 2132d879
+
+def _schema() -> dict:
+    # minimal single-field schema used across skip tests
+    return {"fields": [{"name": "id", "data_type": "integer", "nullable": False}]}
 
 
 def test_branch_skip_fan_out() -> None:
@@ -35,56 +24,42 @@
         "name": "SkipFanOutJob",
         "num_of_retries": 0,
         "file_logging": False,
-<<<<<<< HEAD
-        "metadata": {"created_by": 42, "created_at": datetime.now()},
-=======
         "metadata": {
             "user_id": 42,
             "timestamp": datetime.now(),
         },
->>>>>>> 2132d879
         "strategy_type": "row",
         "components": [
             {
                 "name": "root",
                 "comp_type": "failtest",
                 "description": "",
-<<<<<<< HEAD
                 "routes": {"out": ["child1", "child2"]},
                 "out_port_schemas": {"out": _schema()},
-=======
-                "metadata": {
-                    "user_id": 42,
-                    "timestamp": datetime.now(),
-                },
-                "next": ["child1", "child2"],
->>>>>>> 2132d879
+                "metadata": {
+                    "user_id": 42,
+                    "timestamp": datetime.now(),
+                },
             },
             {
                 "name": "child1",
                 "comp_type": "test",
                 "description": "",
-<<<<<<< HEAD
-                "in_port_schemas": {"in": _schema()},
-=======
-                "metadata": {
-                    "user_id": 42,
-                    "timestamp": datetime.now(),
-                },
->>>>>>> 2132d879
+                "in_port_schemas": {"in": _schema()},
+                "metadata": {
+                    "user_id": 42,
+                    "timestamp": datetime.now(),
+                },
             },
             {
                 "name": "child2",
                 "comp_type": "test",
                 "description": "",
-<<<<<<< HEAD
-                "in_port_schemas": {"in": _schema()},
-=======
-                "metadata": {
-                    "user_id": 42,
-                    "timestamp": datetime.now(),
-                },
->>>>>>> 2132d879
+                "in_port_schemas": {"in": _schema()},
+                "metadata": {
+                    "user_id": 42,
+                    "timestamp": datetime.now(),
+                },
             },
         ],
     }
@@ -92,37 +67,26 @@
     runtime_job = runtime_job_from_config(config)
     execution = handler.execute_job(runtime_job)
     attempt = execution.attempts[0]
+    assert len(execution.attempts) == 1
     mh = handler.job_info.metrics_handler
 
     # Job failed and root failed
     assert mh.get_job_metrics(execution.id).status == RuntimeState.FAILED
-    assert attempt.error and "fail stubcomponent failed" in attempt.error
+    assert attempt.error is not None
+    assert "fail stubcomponent failed" in attempt.error
 
     root = get_component_by_name(job, "root")
     child1 = get_component_by_name(job, "child1")
     child2 = get_component_by_name(job, "child2")
 
-<<<<<<< HEAD
-=======
-    # Component statuses
-    comp1 = get_component_by_name(runtime_job, "root")
->>>>>>> 2132d879
     assert (
         mh.get_comp_metrics(execution.id, attempt.id, root.id).status
         == RuntimeState.FAILED
     )
-<<<<<<< HEAD
-=======
-    comp2 = get_component_by_name(runtime_job, "child1")
->>>>>>> 2132d879
     assert (
         mh.get_comp_metrics(execution.id, attempt.id, child1.id).status
         == RuntimeState.CANCELLED
     )
-<<<<<<< HEAD
-=======
-    comp3 = get_component_by_name(runtime_job, "child2")
->>>>>>> 2132d879
     assert (
         mh.get_comp_metrics(execution.id, attempt.id, child2.id).status
         == RuntimeState.CANCELLED
@@ -140,58 +104,43 @@
         "name": "SkipFanInJob",
         "num_of_retries": 0,
         "file_logging": False,
-<<<<<<< HEAD
-        "metadata": {"created_by": 42, "created_at": datetime.now()},
-=======
         "metadata": {
             "user_id": 42,
             "timestamp": datetime.now(),
         },
->>>>>>> 2132d879
         "strategy_type": "row",
         "components": [
             {
                 "name": "ok_root",
                 "comp_type": "test",
                 "description": "",
-<<<<<<< HEAD
                 "routes": {"out": ["join"]},
                 "out_port_schemas": {"out": _schema()},
-=======
-                "metadata": {
-                    "user_id": 42,
-                    "timestamp": datetime.now(),
-                },
-                "next": ["join"],
->>>>>>> 2132d879
+                "metadata": {
+                    "user_id": 42,
+                    "timestamp": datetime.now(),
+                },
             },
             {
                 "name": "fail_root",
                 "comp_type": "failtest",
                 "description": "",
-<<<<<<< HEAD
                 "routes": {"out": ["join"]},
                 "out_port_schemas": {"out": _schema()},
-=======
-                "metadata": {
-                    "user_id": 42,
-                    "timestamp": datetime.now(),
-                },
-                "next": ["join"],
->>>>>>> 2132d879
+                "metadata": {
+                    "user_id": 42,
+                    "timestamp": datetime.now(),
+                },
             },
             {
                 "name": "join",
                 "comp_type": "test",
                 "description": "",
-<<<<<<< HEAD
-                "in_port_schemas": {"in": _schema()},
-=======
-                "metadata": {
-                    "user_id": 42,
-                    "timestamp": datetime.now(),
-                },
->>>>>>> 2132d879
+                "in_port_schemas": {"in": _schema()},
+                "metadata": {
+                    "user_id": 42,
+                    "timestamp": datetime.now(),
+                },
             },
         ],
     }
@@ -199,6 +148,7 @@
     runtime_job = runtime_job_from_config(config)
     execution = handler.execute_job(runtime_job)
     attempt = execution.attempts[0]
+    assert len(execution.attempts) == 1
     mh = handler.job_info.metrics_handler
 
     assert mh.get_job_metrics(execution.id).status == RuntimeState.FAILED
@@ -208,27 +158,14 @@
     fail_root = get_component_by_name(job, "fail_root")
     join = get_component_by_name(job, "join")
 
-<<<<<<< HEAD
-=======
-    # ok_root ran, fail_root failed, join skipped
-    comp1 = get_component_by_name(runtime_job, "ok_root")
->>>>>>> 2132d879
     assert (
         mh.get_comp_metrics(execution.id, attempt.id, ok_root.id).status
         == RuntimeState.SUCCESS
     )
-<<<<<<< HEAD
-=======
-    comp2 = get_component_by_name(runtime_job, "fail_root")
->>>>>>> 2132d879
     assert (
         mh.get_comp_metrics(execution.id, attempt.id, fail_root.id).status
         == RuntimeState.FAILED
     )
-<<<<<<< HEAD
-=======
-    comp3 = get_component_by_name(runtime_job, "join")
->>>>>>> 2132d879
     assert (
         mh.get_comp_metrics(execution.id, attempt.id, join.id).status
         == RuntimeState.CANCELLED
@@ -246,59 +183,44 @@
         "name": "ChainSkipJob",
         "num_of_retries": 0,
         "file_logging": False,
-<<<<<<< HEAD
-        "metadata": {"created_by": 42, "created_at": datetime.now()},
-=======
         "metadata": {
             "user_id": 42,
             "timestamp": datetime.now(),
         },
->>>>>>> 2132d879
         "strategy_type": "row",
         "components": [
             {
                 "name": "root",
                 "comp_type": "failtest",
                 "description": "",
-<<<<<<< HEAD
                 "routes": {"out": ["middle"]},
                 "out_port_schemas": {"out": _schema()},
-=======
-                "metadata": {
-                    "user_id": 42,
-                    "timestamp": datetime.now(),
-                },
-                "next": ["middle"],
->>>>>>> 2132d879
+                "metadata": {
+                    "user_id": 42,
+                    "timestamp": datetime.now(),
+                },
             },
             {
                 "name": "middle",
                 "comp_type": "test",
                 "description": "",
-<<<<<<< HEAD
                 "routes": {"out": ["leaf"]},
                 "in_port_schemas": {"in": _schema()},
                 "out_port_schemas": {"out": _schema()},
-=======
-                "metadata": {
-                    "user_id": 42,
-                    "timestamp": datetime.now(),
-                },
-                "next": ["leaf"],
->>>>>>> 2132d879
+                "metadata": {
+                    "user_id": 42,
+                    "timestamp": datetime.now(),
+                },
             },
             {
                 "name": "leaf",
                 "comp_type": "test",
                 "description": "",
-<<<<<<< HEAD
-                "in_port_schemas": {"in": _schema()},
-=======
-                "metadata": {
-                    "user_id": 42,
-                    "timestamp": datetime.now(),
-                },
->>>>>>> 2132d879
+                "in_port_schemas": {"in": _schema()},
+                "metadata": {
+                    "user_id": 42,
+                    "timestamp": datetime.now(),
+                },
             },
         ],
     }
@@ -306,6 +228,7 @@
     runtime_job = runtime_job_from_config(config)
     execution = handler.execute_job(runtime_job)
     attempt = execution.attempts[0]
+    assert len(execution.attempts) == 1
     mh = handler.job_info.metrics_handler
 
     assert mh.get_job_metrics(execution.id).status == RuntimeState.FAILED
@@ -315,12 +238,6 @@
     middle = get_component_by_name(job, "middle")
     leaf = get_component_by_name(job, "leaf")
 
-<<<<<<< HEAD
-=======
-    comp1 = get_component_by_name(runtime_job, "root")
-    comp2 = get_component_by_name(runtime_job, "middle")
-    comp3 = get_component_by_name(runtime_job, "leaf")
->>>>>>> 2132d879
     assert (
         mh.get_comp_metrics(execution.id, attempt.id, root.id).status
         == RuntimeState.FAILED
@@ -346,75 +263,56 @@
         "name": "SkipDiamondJob",
         "num_of_retries": 0,
         "file_logging": False,
-<<<<<<< HEAD
-        "metadata": {"created_by": 42, "created_at": datetime.now()},
-=======
         "metadata": {
             "user_id": 42,
             "timestamp": datetime.now(),
         },
->>>>>>> 2132d879
         "strategy_type": "row",
         "components": [
             {
                 "name": "a",
                 "comp_type": "failtest",
                 "description": "",
-<<<<<<< HEAD
                 "routes": {"out": ["b", "c"]},
                 "out_port_schemas": {"out": _schema()},
-=======
-                "metadata": {
-                    "user_id": 42,
-                    "timestamp": datetime.now(),
-                },
-                "next": ["b", "c"],
->>>>>>> 2132d879
+                "metadata": {
+                    "user_id": 42,
+                    "timestamp": datetime.now(),
+                },
             },
             {
                 "name": "b",
                 "comp_type": "test",
                 "description": "",
-<<<<<<< HEAD
                 "routes": {"out": ["d"]},
                 "in_port_schemas": {"in": _schema()},
                 "out_port_schemas": {"out": _schema()},
-=======
-                "metadata": {
-                    "user_id": 42,
-                    "timestamp": datetime.now(),
-                },
-                "next": ["d"],
->>>>>>> 2132d879
+                "metadata": {
+                    "user_id": 42,
+                    "timestamp": datetime.now(),
+                },
             },
             {
                 "name": "c",
                 "comp_type": "test",
                 "description": "",
-<<<<<<< HEAD
                 "routes": {"out": ["d"]},
                 "in_port_schemas": {"in": _schema()},
                 "out_port_schemas": {"out": _schema()},
-=======
-                "metadata": {
-                    "user_id": 42,
-                    "timestamp": datetime.now(),
-                },
-                "next": ["d"],
->>>>>>> 2132d879
+                "metadata": {
+                    "user_id": 42,
+                    "timestamp": datetime.now(),
+                },
             },
             {
                 "name": "d",
                 "comp_type": "test",
                 "description": "",
-<<<<<<< HEAD
-                "in_port_schemas": {"in": _schema()},
-=======
-                "metadata": {
-                    "user_id": 42,
-                    "timestamp": datetime.now(),
-                },
->>>>>>> 2132d879
+                "in_port_schemas": {"in": _schema()},
+                "metadata": {
+                    "user_id": 42,
+                    "timestamp": datetime.now(),
+                },
             },
         ],
     }
@@ -422,8 +320,10 @@
     runtime_job = runtime_job_from_config(config)
     execution = handler.execute_job(runtime_job)
     attempt = execution.attempts[0]
+    assert len(execution.attempts) == 1
     mh = handler.job_info.metrics_handler
 
+    # Job-level assertions
     assert mh.get_job_metrics(execution.id).status == RuntimeState.FAILED
     assert attempt.error and "fail stubcomponent failed" in attempt.error
 
@@ -432,13 +332,6 @@
     c = get_component_by_name(job, "c")
     d = get_component_by_name(job, "d")
 
-<<<<<<< HEAD
-=======
-    comp1 = get_component_by_name(runtime_job, "a")
-    comp2 = get_component_by_name(runtime_job, "b")
-    comp3 = get_component_by_name(runtime_job, "c")
-    comp4 = get_component_by_name(runtime_job, "d")
->>>>>>> 2132d879
     assert (
         mh.get_comp_metrics(execution.id, attempt.id, a.id).status
         == RuntimeState.FAILED
