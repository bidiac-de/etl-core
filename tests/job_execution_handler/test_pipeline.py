--- conflicted
+++ resolved
@@ -5,15 +5,9 @@
 from etl_core.components.stubcomponents import MultiSource, MultiEcho
 from datetime import datetime
 
-<<<<<<< HEAD
-# ensure Job can resolve these stub types for the tests
-job_module.MultiSourceComponent = MultiSource
-job_module.MultiEchoComponent = MultiEcho
-=======
 # ensure Job._build_components() can find TestComponent
 runtimejob_module.MultiSourceComponent = MultiSource
 runtimejob_module.MultiEchoComponent = MultiEcho
->>>>>>> 2132d879
 
 
 def _schema():
@@ -36,7 +30,10 @@
                 "name": "source",
                 "comp_type": "multi_source",
                 "description": "",
-<<<<<<< HEAD
+                "metadata": {
+                    "user_id": 42,
+                    "timestamp": datetime.now(),
+                },
                 "routes": {"out": ["echo"]},
                 "out_port_schemas": {"out": _schema()},
             },
@@ -47,24 +44,11 @@
                 "routes": {"out": []},
                 "in_port_schemas": {"in": _schema()},
                 "out_port_schemas": {"out": _schema()},
-            },
-=======
-                "metadata": {
-                    "user_id": 42,
-                    "timestamp": datetime.now(),
-                },
-                "next": ["echo"],
-            },
-            {
-                "name": "echo",
-                "comp_type": "multi_echo",
-                "description": "",
-                "metadata": {
-                    "user_id": 42,
-                    "timestamp": datetime.now(),
-                },
-            },
->>>>>>> 2132d879
+                "metadata": {
+                    "user_id": 42,
+                    "timestamp": datetime.now(),
+                },
+            },
         ],
     }
     runtime_job = runtime_job_from_config(config)
@@ -103,7 +87,6 @@
                 "name": "source",
                 "comp_type": "multi_source",
                 "description": "",
-<<<<<<< HEAD
                 "routes": {"out": ["echo1", "echo2"]},
                 "out_port_schemas": {"out": _schema()},
             },
@@ -122,33 +105,11 @@
                 "routes": {"out": []},
                 "in_port_schemas": {"in": _schema()},
                 "out_port_schemas": {"out": _schema()},
-            },
-=======
-                "metadata": {
-                    "user_id": 42,
-                    "timestamp": datetime.now(),
-                },
-                "next": ["echo1", "echo2"],
-            },
-            {
-                "name": "echo1",
-                "comp_type": "multi_echo",
-                "description": "",
-                "metadata": {
-                    "user_id": 42,
-                    "timestamp": datetime.now(),
-                },
-            },
-            {
-                "name": "echo2",
-                "comp_type": "multi_echo",
-                "description": "",
-                "metadata": {
-                    "user_id": 42,
-                    "timestamp": datetime.now(),
-                },
-            },
->>>>>>> 2132d879
+                "metadata": {
+                    "user_id": 42,
+                    "timestamp": datetime.now(),
+                },
+            },
         ],
     }
     runtime_job = runtime_job_from_config(config)
@@ -187,24 +148,23 @@
                 "name": "src1",
                 "comp_type": "multi_source",
                 "description": "",
-<<<<<<< HEAD
                 "routes": {"out": ["echo"]},
                 "out_port_schemas": {"out": _schema()},
-=======
-                "metadata": {
-                    "user_id": 42,
-                    "timestamp": datetime.now(),
-                },
-                "next": ["echo"],
->>>>>>> 2132d879
+                "metadata": {
+                    "user_id": 42,
+                    "timestamp": datetime.now(),
+                },
             },
             {
                 "name": "src2",
                 "comp_type": "multi_source",
                 "description": "",
-<<<<<<< HEAD
                 "routes": {"out": ["echo"]},
                 "out_port_schemas": {"out": _schema()},
+                "metadata": {
+                    "user_id": 42,
+                    "timestamp": datetime.now(),
+                }
             },
             {
                 "name": "echo",
@@ -213,33 +173,16 @@
                 "routes": {"out": []},
                 "in_port_schemas": {"in": _schema()},
                 "out_port_schemas": {"out": _schema()},
+                "metadata": {
+                    "user_id": 42,
+                    "timestamp": datetime.now(),
+                },
             },
         ],
     }
-    job = Job(**config)
-    execution = handler.execute_job(job)
-=======
-                "metadata": {
-                    "user_id": 42,
-                    "timestamp": datetime.now(),
-                },
-                "next": ["echo"],
-            },
-            {
-                "name": "echo",
-                "comp_type": "multi_echo",
-                "description": "",
-                "metadata": {
-                    "user_id": 42,
-                    "timestamp": datetime.now(),
-                },
-            },
-        ],
-    }
 
     runtime_job = runtime_job_from_config(config)
     execution = handler.execute_job(runtime_job)
->>>>>>> 2132d879
     attempt = execution.attempts[0]
     mh = handler.job_info.metrics_handler
 
