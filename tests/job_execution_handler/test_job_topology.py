--- conflicted
+++ resolved
@@ -1,16 +1,3 @@
-<<<<<<< HEAD
-from datetime import datetime
-
-from src.job_execution.job_execution_handler import JobExecutionHandler
-from src.components.runtime_state import RuntimeState
-import src.job_execution.job as job_module
-from src.components.stubcomponents import StubComponent
-from src.job_execution.job import Job
-from tests.helpers import get_component_by_name
-
-# ensure Job can resolve "test" to the stub component in registry
-job_module.TestComponent = StubComponent
-=======
 from etl_core.job_execution.job_execution_handler import JobExecutionHandler
 from etl_core.components.runtime_state import RuntimeState
 import etl_core.job_execution.runtimejob as runtimejob_module
@@ -20,7 +7,6 @@
 
 # ensure Job._build_components() can find TestComponent
 runtimejob_module.TestComponent = StubComponent
->>>>>>> 2132d879
 
 
 def _schema():
@@ -47,47 +33,37 @@
                 "name": "root",
                 "comp_type": "test",
                 "description": "",
-<<<<<<< HEAD
                 "routes": {"out": ["child1", "child2"]},
                 "in_port_schemas": {"in": _schema()},
                 "out_port_schemas": {"out": _schema()},
-=======
-                "metadata": {
-                    "user_id": 42,
-                    "timestamp": datetime.now(),
-                },
-                "next": ["child1", "child2"],
->>>>>>> 2132d879
+                "metadata": {
+                    "user_id": 42,
+                    "timestamp": datetime.now(),
+                },
             },
             {
                 "name": "child1",
                 "comp_type": "test",
                 "description": "",
-<<<<<<< HEAD
-                "routes": {"out": []},
-                "in_port_schemas": {"in": _schema()},
-                "out_port_schemas": {"out": _schema()},
-=======
-                "metadata": {
-                    "user_id": 42,
-                    "timestamp": datetime.now(),
-                },
->>>>>>> 2132d879
+                "routes": {"out": []},
+                "in_port_schemas": {"in": _schema()},
+                "out_port_schemas": {"out": _schema()},
+                "metadata": {
+                    "user_id": 42,
+                    "timestamp": datetime.now(),
+                },
             },
             {
                 "name": "child2",
                 "comp_type": "test",
                 "description": "",
-<<<<<<< HEAD
-                "routes": {"out": []},
-                "in_port_schemas": {"in": _schema()},
-                "out_port_schemas": {"out": _schema()},
-=======
-                "metadata": {
-                    "user_id": 42,
-                    "timestamp": datetime.now(),
-                },
->>>>>>> 2132d879
+                "routes": {"out": []},
+                "in_port_schemas": {"in": _schema()},
+                "out_port_schemas": {"out": _schema()},
+                "metadata": {
+                    "user_id": 42,
+                    "timestamp": datetime.now(),
+                },
             },
         ],
     }
@@ -135,48 +111,37 @@
                 "name": "a",
                 "comp_type": "test",
                 "description": "",
-<<<<<<< HEAD
-                "routes": {"out": ["c"]},
-                "in_port_schemas": {"in": _schema()},
-                "out_port_schemas": {"out": _schema()},
-=======
-                "metadata": {
-                    "user_id": 42,
-                    "timestamp": datetime.now(),
-                },
-                "next": ["c"],
->>>>>>> 2132d879
+                "routes": {"out": ["c"]},
+                "in_port_schemas": {"in": _schema()},
+                "out_port_schemas": {"out": _schema()},
+                "metadata": {
+                    "user_id": 42,
+                    "timestamp": datetime.now(),
+                },
             },
             {
                 "name": "b",
                 "comp_type": "test",
                 "description": "",
-<<<<<<< HEAD
-                "routes": {"out": ["c"]},
-                "in_port_schemas": {"in": _schema()},
-                "out_port_schemas": {"out": _schema()},
-=======
-                "metadata": {
-                    "user_id": 42,
-                    "timestamp": datetime.now(),
-                },
-                "next": ["c"],
->>>>>>> 2132d879
+                "routes": {"out": ["c"]},
+                "in_port_schemas": {"in": _schema()},
+                "out_port_schemas": {"out": _schema()},
+                "metadata": {
+                    "user_id": 42,
+                    "timestamp": datetime.now(),
+                },
             },
             {
                 "name": "c",
                 "comp_type": "test",
                 "description": "",
-<<<<<<< HEAD
-                "routes": {"out": []},
-                "in_port_schemas": {"in": _schema()},
-                "out_port_schemas": {"out": _schema()},
-=======
-                "metadata": {
-                    "user_id": 42,
-                    "timestamp": datetime.now(),
-                },
->>>>>>> 2132d879
+                "routes": {"out": []},
+                "in_port_schemas": {"in": _schema()},
+                "out_port_schemas": {"out": _schema()},
+                "metadata": {
+                    "user_id": 42,
+                    "timestamp": datetime.now(),
+                },
             },
         ],
     }
@@ -224,64 +189,50 @@
                 "name": "root",
                 "comp_type": "test",
                 "description": "",
-<<<<<<< HEAD
                 "routes": {"out": ["a", "b"]},
                 "in_port_schemas": {"in": _schema()},
                 "out_port_schemas": {"out": _schema()},
-=======
-                "metadata": {
-                    "user_id": 42,
-                    "timestamp": datetime.now(),
-                },
-                "next": ["a", "b"],
->>>>>>> 2132d879
+                "metadata": {
+                    "user_id": 42,
+                    "timestamp": datetime.now(),
+                },
             },
             {
                 "name": "a",
                 "comp_type": "test",
                 "description": "",
-<<<<<<< HEAD
-                "routes": {"out": ["c"]},
-                "in_port_schemas": {"in": _schema()},
-                "out_port_schemas": {"out": _schema()},
-=======
-                "metadata": {
-                    "user_id": 42,
-                    "timestamp": datetime.now(),
-                },
-                "next": ["c"],
->>>>>>> 2132d879
+                "routes": {"out": ["c"]},
+                "in_port_schemas": {"in": _schema()},
+                "out_port_schemas": {"out": _schema()},
+                "metadata": {
+                    "user_id": 42,
+                    "timestamp": datetime.now(),
+                },
             },
             {
                 "name": "b",
                 "comp_type": "test",
                 "description": "",
-<<<<<<< HEAD
-                "routes": {"out": ["c"]},
-                "in_port_schemas": {"in": _schema()},
-                "out_port_schemas": {"out": _schema()},
-=======
-                "metadata": {
-                    "user_id": 42,
-                    "timestamp": datetime.now(),
-                },
-                "next": ["c"],
->>>>>>> 2132d879
+                "routes": {"out": ["c"]},
+                "in_port_schemas": {"in": _schema()},
+                "out_port_schemas": {"out": _schema()},
+                "metadata": {
+                    "user_id": 42,
+                    "timestamp": datetime.now(),
+                },
+                "next": ["c"]
             },
             {
                 "name": "c",
                 "comp_type": "test",
                 "description": "",
-<<<<<<< HEAD
-                "routes": {"out": []},
-                "in_port_schemas": {"in": _schema()},
-                "out_port_schemas": {"out": _schema()},
-=======
-                "metadata": {
-                    "user_id": 42,
-                    "timestamp": datetime.now(),
-                },
->>>>>>> 2132d879
+                "routes": {"out": []},
+                "in_port_schemas": {"in": _schema()},
+                "out_port_schemas": {"out": _schema()},
+                "metadata": {
+                    "user_id": 42,
+                    "timestamp": datetime.now(),
+                },
             },
         ],
     }
