--- conflicted
+++ resolved
@@ -147,13 +147,7 @@
     pass_ddf = None
     fail_ddf = None
 
-<<<<<<< HEAD
-    outs = []
-    async for o in comp.process_bigdata(ddf, metrics=metrics):
-        outs.append(o)
-=======
     outs = [o async for o in comp.process_bigdata(ddf, metrics=metrics)]
->>>>>>> f885e351
     for out in outs:
         assert isinstance(out, Out)
         if out.port == "pass":
