"""
Shared test fixtures for MariaDB database tests.

This file provides common test fixtures that can be used across all MariaDB tests.
"""

from __future__ import annotations

import hashlib
import os
from typing import Tuple, Dict

import pytest
import pandas as pd
import dask.dataframe as dd
from unittest.mock import Mock, patch

from etl_core.context.credentials import Credentials
from etl_core.context.context import Context
from etl_core.context.environment import Environment
from etl_core.context.context_parameter import ContextParameter
from etl_core.components.databases.mariadb.mariadb_read import MariaDBRead
from etl_core.components.databases.mariadb.mariadb_write import MariaDBWrite


def derive_test_password(base_pw: str, purpose: str) -> str:
    """
    Deterministically derive a test password variant without hard-coded secrets.
    Keeps static analysis happy while remaining stable across a run.
    """
    digest = hashlib.blake2b(
        f"{purpose}:{base_pw}".encode("utf-8"), digest_size=6
    ).hexdigest()
    return f"{base_pw}_{digest}"


@pytest.fixture
def sample_credentials(test_creds: Tuple[str, str]) -> Credentials:
    """Create a real Credentials object for testing (password from env)."""
    user, password = test_creds
    return Credentials(
        credentials_id=1,
        name="test_db_creds",
        user=user,
        host="localhost",
        port=3306,
        database="testdb",
        password=password,
        pool_max_size=10,
        pool_timeout_s=30,
    )


@pytest.fixture
def sample_context(sample_credentials: Credentials) -> Context:
    """Create a real Context object with credentials."""
    context = Context(
        id=1,
        name="test_context",
        environment=Environment.TEST,
        parameters={
            "db_host": ContextParameter(
                id=1, key="db_host", value="localhost", type="string", is_secure=False
            ),
            "db_port": ContextParameter(
                id=2, key="db_port", value="3306", type="string", is_secure=False
            ),
        },
    )
    context.add_credentials(sample_credentials)
    return context


@pytest.fixture
def mock_connection_handler() -> Mock:
    """Create a mock connection handler for testing."""
    handler = Mock()
    handler.lease.return_value.__enter__.return_value = Mock()
    handler.lease.return_value.__exit__.return_value = None
    return handler


@pytest.fixture
def sample_dataframe() -> pd.DataFrame:
    """Sample DataFrame for testing."""
    return pd.DataFrame(
        {
            "id": [1, 2, 3],
            "name": ["John", "Jane", "Bob"],
            "email": ["john@test.com", "jane@test.com", "bob@test.com"],
        }
    )


@pytest.fixture
def sample_dask_dataframe() -> dd.DataFrame:
    """Sample Dask DataFrame for testing."""
    df = pd.DataFrame(
        {
            "id": [1, 2, 3, 4],
            "name": ["John", "Jane", "Bob", "Alice"],
            "email": [
                "john@test.com",
                "jane@test.com",
                "bob@test.com",
                "alice@test.com",
            ],
        }
    )
    return dd.from_pandas(df, npartitions=2)


@pytest.fixture
def mock_metrics() -> Mock:
    """Create mock component metrics."""
    metrics = Mock()
    metrics.set_started = Mock()
    metrics.set_completed = Mock()
    metrics.set_failed = Mock()
    return metrics


@pytest.fixture
def mariadb_read_component(sample_context: Context) -> MariaDBRead:
    """Create a MariaDBRead component with context."""
    with patch(
<<<<<<< HEAD
        "etl_core.components.databases.sql_connection_handler."
        "SQLConnectionHandler"
=======
        "src.etl_core.components.databases.sql_connection_handler.SQLConnectionHandler"
>>>>>>> c5eb5115
    ):
        read_comp = MariaDBRead(
            name="test_read",
            description="Test read component",
            comp_type="read_mariadb",
            entity_name="users",
            query="SELECT * FROM users",
            credentials_id=1,
        )
        read_comp.context = sample_context
        return read_comp


@pytest.fixture
def mariadb_write_component(sample_context: Context) -> MariaDBWrite:
    """Create a MariaDBWrite component with context."""
    with patch(
<<<<<<< HEAD
        "etl_core.components.databases.sql_connection_handler."
        "SQLConnectionHandler"
=======
        "src.etl_core.components.databases.sql_connection_handler.SQLConnectionHandler"
>>>>>>> c5eb5115
    ):
        write_comp = MariaDBWrite(
            name="test_write",
            description="Test write component",
            comp_type="read_mariadb",
            entity_name="users",
            credentials_id=1,
        )
        write_comp.context = sample_context
        return write_comp


@pytest.fixture
def multiple_credentials(test_creds: Tuple[str, str]) -> Dict[str, Credentials]:
    """
    Create multiple credentials for testing different scenarios (env for passwords).
    """
    _, base_pw = test_creds
    return {
        "minimal": Credentials(
            credentials_id=2,
            name="minimal_creds",
            user="minuser",
            host="localhost",
            port=3306,
            database="mindb",
            password=base_pw,
        ),
        "with_pool": Credentials(
            credentials_id=3,
            name="pool_creds",
            user="pooluser",
            host="localhost",
            port=3306,
            database="pooldb",
            password=derive_test_password(base_pw, "pool"),
            pool_max_size=50,
            pool_timeout_s=60,
        ),
        "special_chars": Credentials(
            credentials_id=4,
            name="special_creds",
            user="user@domain",
            host="localhost",
            port=3306,
            database="test-db_123",
            password=derive_test_password(base_pw, "special"),
        ),
        "no_password": Credentials(
            credentials_id=5,
            name="no_pass_creds",
            user="nopassuser",
            host="localhost",
            port=3306,
            database="nopassdb",
        ),
    }


@pytest.fixture
def context_with_multiple_credentials(
    multiple_credentials: Dict[str, Credentials],
) -> Context:
    """Create a context with multiple credentials."""
    context = Context(
        id=2,
        name="multi_creds_context",
        environment=Environment.TEST,
        parameters={},
    )
    for creds in multiple_credentials.values():
        context.add_credentials(creds)
    return context


@pytest.fixture
def sample_sql_queries() -> Dict[str, str]:
    """Sample SQL queries for testing."""
    return {
        "simple_select": "SELECT * FROM users",
        "parameterized": (
            "SELECT * FROM users WHERE id = %(id)s AND active = %(active)s"
        ),
        "complex_join": (
            "SELECT u.id, u.name, p.title "
            "FROM users u JOIN posts p ON u.id = p.user_id "
            "WHERE u.active = %(active)s"
        ),
        "aggregation": "SELECT COUNT(*) as count, active FROM users GROUP BY active",
        "insert": "INSERT INTO users (name, email) VALUES (%(name)s, %(email)s)",
        "update": "UPDATE users SET active = %(active)s WHERE id = %(id)s",
        "delete": "DELETE FROM users WHERE id = %(id)s",
    }


@pytest.fixture
def sample_query_params() -> Dict[str, object]:
    """Sample query parameters for testing."""
    return {
        "simple": {},
        "user_lookup": {"id": 1, "active": True},
        "bulk_insert": [
            {"name": "John", "email": "john@test.com"},
            {"name": "Jane", "email": "jane@test.com"},
            {"name": "Bob", "email": "bob@test.com"},
        ],
        "filter": {"active": True, "role": "admin"},
        "pagination": {"limit": 10, "offset": 0},
    }


@pytest.fixture
def credentials_dict(test_creds: Tuple[str, str]) -> Dict[str, Credentials]:
    """Create a dictionary of credentials for testing (env for passwords)."""
    _, base_pw = test_creds
    return {
        "minimal": Credentials(
            credentials_id=2,
            name="minimal_creds",
            user="minuser",
            host="localhost",
            port=3306,
            database="mindb",
            password=base_pw,
        ),
        "with_pool": Credentials(
            credentials_id=3,
            name="pool_creds",
            user="pooluser",
            host="localhost",
            port=3306,
            database="pooldb",
            password=derive_test_password(base_pw, "pool"),
            pool_max_size=50,
            pool_timeout_s=60,
        ),
        "special_chars": Credentials(
            credentials_id=4,
            name="special_creds",
            user="user@domain",
            host="localhost",
            port=3306,
            database="special_db_123",
            password=derive_test_password(base_pw, "special"),
        ),
        "no_password": Credentials(
            credentials_id=5,
            name="nopass_creds",
            user="nopassuser",
            host="localhost",
            port=3306,
            database="nopassdb",
        ),
    }


@pytest.fixture
def mock_credentials(test_creds: Tuple[str, str]) -> Credentials:
    """Create a mock Credentials object for testing (env for password)."""
    user, password = test_creds
    return Credentials(
        credentials_id=1,
        name="test_creds",
        user=user,
        host="localhost",
        port=3306,
        database="testdb",
        password=password,
    )


@pytest.fixture
def mock_credentials_no_password() -> Credentials:
    """Create a mock Credentials object without password for testing."""
    return Credentials(
        credentials_id=2,
        name="test_creds_no_pass",
        user="testuser",
        host="localhost",
        port=3306,
        database="testdb",
    )


@pytest.fixture
def mock_context(test_creds: Tuple[str, str]) -> Mock:
    """Create a mock context with credentials (password from env)."""
    _user, _pwd = test_creds
    context = Mock()
    mock_credentials_obj = Mock()
    mock_credentials_obj.get_parameter.side_effect = lambda param: {
        "user": os.environ["APP_TEST_USER"],
        "password": os.environ["APP_TEST_PASSWORD"],
        "database": "testdb",
    }.get(param)
    mock_credentials_obj.decrypted_password = os.environ["APP_TEST_PASSWORD"]
    context.get_credentials.return_value = mock_credentials_obj
    return context<|MERGE_RESOLUTION|>--- conflicted
+++ resolved
@@ -12,6 +12,7 @@
 
 import pytest
 import pandas as pd
+from unittest.mock import Mock, patch
 import dask.dataframe as dd
 from unittest.mock import Mock, patch
 
@@ -124,12 +125,8 @@
 def mariadb_read_component(sample_context: Context) -> MariaDBRead:
     """Create a MariaDBRead component with context."""
     with patch(
-<<<<<<< HEAD
         "etl_core.components.databases.sql_connection_handler."
         "SQLConnectionHandler"
-=======
-        "src.etl_core.components.databases.sql_connection_handler.SQLConnectionHandler"
->>>>>>> c5eb5115
     ):
         read_comp = MariaDBRead(
             name="test_read",
@@ -147,12 +144,8 @@
 def mariadb_write_component(sample_context: Context) -> MariaDBWrite:
     """Create a MariaDBWrite component with context."""
     with patch(
-<<<<<<< HEAD
         "etl_core.components.databases.sql_connection_handler."
         "SQLConnectionHandler"
-=======
-        "src.etl_core.components.databases.sql_connection_handler.SQLConnectionHandler"
->>>>>>> c5eb5115
     ):
         write_comp = MariaDBWrite(
             name="test_write",
