"""
Shared test fixtures for MariaDB database tests.

This file provides common test fixtures that can be used across all MariaDB tests.
"""

from __future__ import annotations

import hashlib
import os
from typing import Tuple, Dict

import pytest
import pandas as pd
import dask.dataframe as dd
from unittest.mock import Mock, patch

from etl_core.context.credentials import Credentials
from etl_core.context.context import Context
from etl_core.context.environment import Environment
from etl_core.context.context_parameter import ContextParameter
from etl_core.components.databases.mariadb.mariadb_read import MariaDBRead
from etl_core.components.databases.mariadb.mariadb_write import MariaDBWrite


def derive_test_password(base_pw: str, purpose: str) -> str:
    """
    Deterministically derive a test password variant without hard-coded secrets.
    Keeps static analysis happy while remaining stable across a run.
    """
    digest = hashlib.blake2b(
        f"{purpose}:{base_pw}".encode("utf-8"), digest_size=6
    ).hexdigest()
    return f"{base_pw}_{digest}"


@pytest.fixture
def sample_credentials(test_creds: Tuple[str, str]) -> Credentials:
    """Create a real Credentials object for testing (password from env)."""
    user, password = test_creds
    return Credentials(
        credentials_id=1,
        name="test_db_creds",
        user=user,
        host="localhost",
        port=3306,
        database="testdb",
        password=password,
        pool_max_size=10,
        pool_timeout_s=30,
    )


@pytest.fixture
def sample_context(sample_credentials: Credentials) -> Context:
    """Create a real Context object with credentials."""
    context = Context(
        id=1,
        name="test_context",
        environment=Environment.TEST,
        parameters={
            "db_host": ContextParameter(
                id=1, key="db_host", value="localhost", type="string", is_secure=False
            ),
            "db_port": ContextParameter(
                id=2, key="db_port", value="3306", type="string", is_secure=False
            ),
        },
    )
    context.add_credentials(sample_credentials)
    return context


@pytest.fixture
def mock_connection_handler() -> Mock:
    """Create a mock connection handler for testing."""
    handler = Mock()
    handler.lease.return_value.__enter__.return_value = Mock()
    handler.lease.return_value.__exit__.return_value = None
    return handler


@pytest.fixture
def sample_dataframe() -> pd.DataFrame:
    """Sample DataFrame for testing."""
    return pd.DataFrame(
        {
            "id": [1, 2, 3],
            "name": ["John", "Jane", "Bob"],
            "email": ["john@test.com", "jane@test.com", "bob@test.com"],
        }
    )


@pytest.fixture
def sample_dask_dataframe() -> dd.DataFrame:
    """Sample Dask DataFrame for testing."""
    df = pd.DataFrame(
        {
            "id": [1, 2, 3, 4],
            "name": ["John", "Jane", "Bob", "Alice"],
            "email": [
                "john@test.com",
                "jane@test.com",
                "bob@test.com",
                "alice@test.com",
            ],
        }
    )
    return dd.from_pandas(df, npartitions=2)


@pytest.fixture
def mock_metrics() -> Mock:
    """Create mock component metrics."""
    metrics = Mock()
    metrics.set_started = Mock()
    metrics.set_completed = Mock()
    metrics.set_failed = Mock()
    return metrics


@pytest.fixture
def mariadb_read_component(sample_context: Context) -> MariaDBRead:
    """Create a MariaDBRead component with context."""
    with patch(
        "etl_core.components.databases.sql_connection_handler." "SQLConnectionHandler"
    ):
        read_comp = MariaDBRead(
            name="test_read",
            description="Test read component",
            comp_type="read_mariadb",
            entity_name="users",
            query="SELECT * FROM users",
            credentials_id=1,
        )
        read_comp.context = sample_context
        return read_comp


@pytest.fixture
def mariadb_write_component(sample_context: Context) -> MariaDBWrite:
    """Create a MariaDBWrite component with context."""
    with patch(
        "etl_core.components.databases.sql_connection_handler." "SQLConnectionHandler"
    ):
        write_comp = MariaDBWrite(
            name="test_write",
            description="Test write component",
<<<<<<< HEAD
            comp_type="read_mariadb",
=======
            comp_type="write_mariadb",
>>>>>>> 50494a4d
            entity_name="users",
            credentials_id=1,
        )
        write_comp.context = sample_context
        return write_comp


@pytest.fixture
def multiple_credentials(test_creds: Tuple[str, str]) -> Dict[str, Credentials]:
    """
    Create multiple credentials for testing different scenarios (env for passwords).
    """
    _, base_pw = test_creds

    return {
        "minimal": Credentials(
            credentials_id=2,
            name="minimal_creds",
            user="minuser",
            host="localhost",
            port=3306,
            database="mindb",
            password=base_pw,
        ),
        "with_pool": Credentials(
            credentials_id=3,
            name="pool_creds",
            user="pooluser",
            host="localhost",
            port=3306,
            database="pooldb",
            password=derive_test_password(base_pw, "pool"),
            pool_max_size=50,
            pool_timeout_s=60,
        ),
        "special_chars": Credentials(
            credentials_id=4,
            name="special_creds",
            user="user@domain",
            host="localhost",
            port=3306,
            database="test-db_123",
            password=derive_test_password(base_pw, "special"),
        ),
        "no_password": Credentials(
            credentials_id=5,
            name="no_pass_creds",
            user="nopassuser",
            host="localhost",
            port=3306,
            database="nopassdb",
        ),
    }


@pytest.fixture
def context_with_multiple_credentials(
    multiple_credentials: Dict[str, Credentials],
) -> Context:
    """Create a context with multiple credentials."""
    context = Context(
        id=2,
        name="multi_creds_context",
        environment=Environment.TEST,
        parameters={},
    )
    for creds in multiple_credentials.values():
        context.add_credentials(creds)
    return context


@pytest.fixture
def sample_sql_queries() -> Dict[str, str]:
    """Sample SQL queries for testing."""
    return {
        "simple_select": "SELECT * FROM users",
        "parameterized": (
            "SELECT * FROM users WHERE id = %(id)s AND active = %(active)s"
        ),
        "complex_join": (
            "SELECT u.id, u.name, p.title "
            "FROM users u JOIN posts p ON u.id = p.user_id "
            "WHERE u.active = %(active)s"
        ),
        "aggregation": "SELECT COUNT(*) as count, active FROM users GROUP BY active",
        "insert": "INSERT INTO users (name, email) VALUES (%(name)s, %(email)s)",
        "update": "UPDATE users SET active = %(active)s WHERE id = %(id)s",
        "delete": "DELETE FROM users WHERE id = %(id)s",
    }


@pytest.fixture
def sample_query_params() -> Dict[str, object]:
    """Sample query parameters for testing."""
    return {
        "simple": {},
        "user_lookup": {"id": 1, "active": True},
        "bulk_insert": [
            {"name": "John", "email": "john@test.com"},
            {"name": "Jane", "email": "jane@test.com"},
            {"name": "Bob", "email": "bob@test.com"},
        ],
        "filter": {"active": True, "role": "admin"},
        "pagination": {"limit": 10, "offset": 0},
    }


@pytest.fixture
def mock_credentials(test_creds: Tuple[str, str]) -> Credentials:
    """Create a mock Credentials object for testing (env for password)."""
    user, password = test_creds
    return Credentials(
        credentials_id=1,
        name="test_creds",
        user=user,
        host="localhost",
        port=3306,
        database="testdb",
        password=password,
    )


@pytest.fixture
def mock_credentials_no_password() -> Credentials:
    """Create a mock Credentials object without password for testing."""
    return Credentials(
        credentials_id=2,
        name="test_creds_no_pass",
        user="testuser",
        host="localhost",
        port=3306,
        database="testdb",
    )


@pytest.fixture
def mock_context(test_creds: Tuple[str, str]) -> Mock:
    """Create a mock context with credentials (password from env)."""
    _user, _pwd = test_creds
    context = Mock()
    mock_credentials_obj = Mock()
    mock_credentials_obj.get_parameter.side_effect = lambda param: {
        "user": os.environ["APP_TEST_USER"],
        "password": os.environ["APP_TEST_PASSWORD"],
        "database": "testdb",
    }.get(param)
    mock_credentials_obj.decrypted_password = os.environ["APP_TEST_PASSWORD"]
    context.get_credentials.return_value = mock_credentials_obj
    return context<|MERGE_RESOLUTION|>--- conflicted
+++ resolved
@@ -147,11 +147,7 @@
         write_comp = MariaDBWrite(
             name="test_write",
             description="Test write component",
-<<<<<<< HEAD
-            comp_type="read_mariadb",
-=======
             comp_type="write_mariadb",
->>>>>>> 50494a4d
             entity_name="users",
             credentials_id=1,
         )
