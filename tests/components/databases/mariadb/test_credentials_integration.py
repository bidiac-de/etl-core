"""
Integration tests for MariaDB credentials and context system.
"""

from __future__ import annotations

import hashlib
import os
from typing import Tuple
from unittest.mock import Mock, patch

<<<<<<< HEAD
from etl_core.components.databases.mariadb.mariadb_read import MariaDBRead
from etl_core.components.databases.mariadb.mariadb_write import MariaDBWrite
from etl_core.context.context import Context
from etl_core.context.environment import Environment
from etl_core.context.credentials import Credentials
from etl_core.context.context_parameter import ContextParameter
from etl_core.components.databases.pool_args import build_sql_engine_kwargs
=======
import pytest

from src.etl_core.components.databases.mariadb.mariadb_read import MariaDBRead
from src.etl_core.components.databases.mariadb.mariadb_write import MariaDBWrite
from src.etl_core.context.context import Context
from src.etl_core.context.environment import Environment
from src.etl_core.context.credentials import Credentials
from src.etl_core.context.context_parameter import ContextParameter
from src.etl_core.components.databases.pool_args import build_sql_engine_kwargs
>>>>>>> c5eb5115


def derive_test_password(base_pw: str, purpose: str) -> str:
    """
    Deterministically derive a test password variant without hard-coded secrets.
    """
    digest = hashlib.blake2b(
        f"{purpose}:{base_pw}".encode("utf-8"), digest_size=6
    ).hexdigest()
    return f"{base_pw}_{digest}"


class TestCredentialsIntegration:
    """Test cases for real Credentials and Context integration."""

    def test_credentials_creation(
        self, sample_credentials: Credentials, test_creds: Tuple[str, str]
    ) -> None:
        user, password = test_creds
        assert sample_credentials.credentials_id == 1
        assert sample_credentials.name == "test_db_creds"
        assert sample_credentials.user == user
        assert sample_credentials.decrypted_password == password
        assert sample_credentials.pool_max_size == 10
        assert sample_credentials.pool_timeout_s == 30

    def test_credentials_get_parameter(
        self, sample_credentials: Credentials, test_creds: Tuple[str, str]
    ) -> None:
        user, _ = test_creds
        assert sample_credentials.get_parameter("user") == user
        assert sample_credentials.get_parameter("database") == "testdb"
        assert sample_credentials.get_parameter("pool_max_size") == 10
        assert sample_credentials.get_parameter("pool_timeout_s") == 30
        with pytest.raises(KeyError, match="Unknown parameter key: invalid_key"):
            sample_credentials.get_parameter("invalid_key")

    def test_context_credentials_management(
        self, sample_context: Context, sample_credentials: Credentials
    ) -> None:
        retrieved_creds = sample_context.get_credentials(1)
        assert retrieved_creds == sample_credentials
        with pytest.raises(KeyError, match="Credentials with ID 2 not found"):
            sample_context.get_credentials(2)

    def test_context_add_credentials(self, sample_context: Context, test_creds) -> None:
        _, password = test_creds
        new_creds = Credentials(
            credentials_id=2,
            name="new_creds",
            user="newuser",
            host="localhost",
            port=3306,
            database="newdb",
            password=password,
        )
        sample_context.add_credentials(new_creds)
        retrieved = sample_context.get_credentials(2)
        assert retrieved.name == "new_creds"
        assert retrieved.user == "newuser"

    @patch(
        "etl_core.components.databases.sql_connection_handler.SQLConnectionHandler"
    )
    def test_mariadb_read_component_with_real_credentials(
        self, mock_handler_class, sample_context: Context, test_creds
    ) -> None:
        mock_handler = Mock()
        mock_handler_class.return_value = mock_handler
        read_comp = MariaDBRead(
            name="test_read",
            description="Test read component",
            comp_type="read_mariadb",
            database="testdb",
            entity_name="users",
            query="SELECT * FROM users",
            credentials_id=1,
        )
        read_comp.context = sample_context
        creds = read_comp._get_credentials()
        assert creds["user"] == os.environ["APP_TEST_USER"]
        assert creds["password"] == os.environ["APP_TEST_PASSWORD"]
        assert creds["database"] == "testdb"

    @patch(
        "etl_core.components.databases.sql_connection_handler.SQLConnectionHandler"
    )
    def test_mariadb_write_component_with_real_credentials(
        self, mock_handler_class, sample_context: Context
    ) -> None:
        mock_handler = Mock()
        mock_handler_class.return_value = mock_handler
        write_comp = MariaDBWrite(
            name="test_write",
            description="Test write component",
            comp_type="write_mariadb",
            database="testdb",
            entity_name="users",
            credentials_id=1,
        )
        write_comp.context = sample_context
        creds = write_comp._get_credentials()
        assert creds["user"] == os.environ["APP_TEST_USER"]
        assert creds["password"] == os.environ["APP_TEST_PASSWORD"]
        assert creds["database"] == "testdb"

    def test_credentials_pool_parameters(self, sample_credentials: Credentials) -> None:
        assert sample_credentials.get_parameter("pool_max_size") == 10
        assert sample_credentials.get_parameter("pool_timeout_s") == 30
        engine_kwargs = build_sql_engine_kwargs(sample_credentials)
        assert engine_kwargs["pool_size"] == 10
        assert engine_kwargs["pool_timeout"] == 30

    def test_credentials_without_pool_settings(self, test_creds) -> None:
        _, password = test_creds
        creds = Credentials(
            credentials_id=3,
            name="minimal_creds",
            user="minuser",
            host="localhost",
            port=3306,
            database="mindb",
            password=password,
        )
        assert creds.pool_max_size is None
        assert creds.pool_timeout_s is None
        engine_kwargs = build_sql_engine_kwargs(creds)
        assert engine_kwargs == {}

    def test_credentials_password_handling(self) -> None:
        creds_no_pass = Credentials(
            credentials_id=5,
            name="nopass_creds",
            user="nopassuser",
            host="localhost",
            port=3306,
            database="nopassdb",
        )
        assert creds_no_pass.decrypted_password is None

    def test_context_parameter_retrieval(self, sample_context: Context) -> None:
        assert sample_context.get_parameter("db_host") == "localhost"
        assert sample_context.get_parameter("db_port") == "3306"
        with pytest.raises(
            KeyError, match="Parameter with key 'invalid_param' not found"
        ):
            sample_context.get_parameter("invalid_param")

    # ---- ADDITIONAL COVERAGE, WITHOUT PASSWORD LITERALS ----

    def test_credentials_validation(self, test_creds: Tuple[str, str]) -> None:
        _, base_pw = test_creds
        valid_creds = Credentials(
            credentials_id=6,
            name="valid_creds",
            user="validuser",
            host="localhost",
            port=3306,
            database="validdb",
            password=derive_test_password(base_pw, "valid"),
        )

        special_creds = Credentials(
            credentials_id=7,
            name="special_creds_2024",
            user="user@domain",
            host="localhost",
            port=3306,
            database="test-db_123",
            password=derive_test_password(base_pw, "special_chars"),
        )
        assert valid_creds.credentials_id == 6
        assert valid_creds.name == "valid_creds"
        assert special_creds.user == "user@domain"
        assert special_creds.database == "test-db_123"
        assert isinstance(special_creds.decrypted_password, str)

    def test_context_parameter_types(self) -> None:
        string_param = ContextParameter(
            id=10,
            key="string_param",
            value="test_value",
            type="string",
            is_secure=False,
        )
        assert string_param.value == "test_value"
        assert string_param.type == "string"

        numeric_param = ContextParameter(
            id=11, key="numeric_param", value="42", type="integer", is_secure=False
        )
        assert numeric_param.value == "42"
        assert numeric_param.type == "integer"

        boolean_param = ContextParameter(
            id=12, key="boolean_param", value="true", type="boolean", is_secure=False
        )
        assert boolean_param.value == "true"
        assert boolean_param.type == "boolean"

    def test_context_secure_parameters(self) -> None:
        secure_param = ContextParameter(
            id=13,
            key="db_password",
            value="secret_password",
            type="string",
            is_secure=True,
        )
        assert secure_param.is_secure is True
        assert secure_param.value == "secret_password"

        non_secure_param = ContextParameter(
            id=14, key="db_host", value="localhost", type="string", is_secure=False
        )
        assert non_secure_param.is_secure is False

    def test_context_environment_handling(self) -> None:
        test_context = Context(
            id=15, name="test_env", environment=Environment.TEST, parameters={}
        )
        assert test_context.environment == Environment.TEST

        prod_context = Context(
            id=16, name="prod_env", environment=Environment.PROD, parameters={}
        )
        assert prod_context.environment == Environment.PROD

        dev_context = Context(
            id=17, name="dev_env", environment=Environment.DEV, parameters={}
        )
        assert dev_context.environment == Environment.DEV

    def test_credentials_pool_configuration_validation(self, test_creds) -> None:
        _, base_pw = test_creds
        valid_pool_creds = Credentials(
            credentials_id=18,
            name="pool_creds",
            user="pooluser",
            host="localhost",
            port=3306,
            database="pooldb",
            password=derive_test_password(base_pw, "pool_ok"),
            pool_max_size=50,
            pool_timeout_s=60,
        )

        min_pool_creds = Credentials(
            credentials_id=19,
            name="min_pool_creds",
            user="minpooluser",
            host="localhost",
            port=3306,
            database="minpooldb",
            password=derive_test_password(base_pw, "pool_min"),
            pool_max_size=1,
            pool_timeout_s=1,
        )
        assert valid_pool_creds.pool_max_size == 50
        assert valid_pool_creds.pool_timeout_s == 60
        assert min_pool_creds.pool_max_size == 1
        assert min_pool_creds.pool_timeout_s == 1

    def test_context_parameter_validation(self) -> None:
        with pytest.raises(ValueError):
            ContextParameter(
                id=None,
                key="test",
                value="test",
                type="string",
                is_secure=False,
            )

        valid_param = ContextParameter(
            id=20, key="valid_key", value="valid_value", type="string", is_secure=False
        )
        assert valid_param.id == 20
        assert valid_param.key == "valid_key"

    @patch(
        "etl_core.components.databases.sql_connection_handler.SQLConnectionHandler"
    )
    def test_credentials_in_mariadb_component_integration(
        self, mock_handler_class, sample_context: Context, test_creds: Tuple[str, str]
    ) -> None:
        mock_handler = Mock()
        mock_handler_class.return_value = mock_handler

        read_comp = MariaDBRead(
            name="integration_test",
            description="Integration test component",
            comp_type="read_mariadb",
            database="testdb",
            entity_name="users",
            query="SELECT * FROM users WHERE id = %(id)s",
            params={"id": 1},
            credentials_id=1,
        )
        read_comp.context = sample_context

        creds = read_comp._get_credentials()
        user, password = test_creds
        assert creds["user"] == user
        assert creds["password"] == password
        assert creds["database"] == "testdb"

    def test_context_credentials_multiple_databases(self, test_creds) -> None:
        _, base_pw = test_creds
        multi_context = Context(
            id=23, name="multi_db_context", environment=Environment.TEST, parameters={}
        )

        creds1 = Credentials(
            credentials_id=21,
            name="db1_creds",
            user="user1",
            host="localhost",
            port=3306,
            database="db1",
            password=derive_test_password(base_pw, "db1"),
        )

        creds2 = Credentials(
            credentials_id=22,
            name="db2_creds",
            user="user2",
            host="localhost",
            port=3306,
            database="db2",
            password=derive_test_password(base_pw, "db2"),
        )

        multi_context.add_credentials(creds1)
        multi_context.add_credentials(creds2)

        retrieved_creds1 = multi_context.get_credentials(21)
        retrieved_creds2 = multi_context.get_credentials(22)

        assert retrieved_creds1 == creds1
        assert retrieved_creds2 == creds2
        assert retrieved_creds1.database == "db1"
        assert retrieved_creds2.database == "db2"

    def test_context_parameter_immutability(self) -> None:
        param = ContextParameter(
            id=26,
            key="immutable_param",
            value="original_value",
            type="string",
            is_secure=False,
        )
        assert param.value == "original_value"
        assert param.key == "immutable_param"

    def test_credentials_database_name_validation(self, test_creds) -> None:
        _, base_pw = test_creds
        valid_db_names = [
            "testdb",
            "test_db",
            "test123",
            "test-db",
            "test.db",
            "test_db_2024",
        ]

        for i, db_name in enumerate(valid_db_names):
            creds = Credentials(
                credentials_id=30 + i,
                name=f"creds_{i}",
                user=f"user{i}",
                host="localhost",
                port=3306,
                database=db_name,
                password=derive_test_password(base_pw, f"dbname_{i}"),
            )
            assert creds.database == db_name

    def test_context_parameter_key_validation(self) -> None:
        valid_keys = [
            "db_host",
            "db_port",
            "api_key",
            "timeout",
            "max_retries",
            "batch_size",
        ]

        for i, key in enumerate(valid_keys):
            param = ContextParameter(
                id=40 + i, key=key, value=f"value_{i}", type="string", is_secure=False
            )
            assert param.key == key

    @patch(
        "etl_core.components.databases.sql_connection_handler.SQLConnectionHandler"
    )
    def test_mariadb_write_bulk_operations(
        self, mock_handler_class, sample_context: Context, sample_dataframe, test_creds
    ) -> None:
        mock_handler = Mock()
        mock_handler_class.return_value = mock_handler

        write_comp = MariaDBWrite(
            name="test_write_bulk",
            description="Test write bulk component",
            comp_type="write_mariadb",
            database="testdb",
            entity_name="users",
            credentials_id=1,
        )
        write_comp.context = sample_context

        creds = write_comp._get_credentials()
        user, _ = test_creds
        assert creds["user"] == user
        assert creds["database"] == "testdb"

    @patch(
        "etl_core.components.databases.sql_connection_handler.SQLConnectionHandler"
    )
<<<<<<< HEAD
    def test_mariadb_read_component_with_real_credentials(
        self, mock_handler_class, sample_context
    ):
        """Test MariaDB read query operations with real credentials."""
        # Mock the connection handler
=======
    def test_mariadb_read_query_operations(
        self, mock_handler_class, sample_context: Context, test_creds
    ) -> None:
>>>>>>> c5eb5115
        mock_handler = Mock()
        mock_handler_class.return_value = mock_handler

        read_comp = MariaDBRead(
            name="test_read_query",
            description="Test read query component",
            comp_type="read_mariadb",
            database="testdb",
            entity_name="users",
            query="SELECT * FROM users WHERE active = %(active)s",
            params={"active": True},
            credentials_id=1,
        )
        read_comp.context = sample_context

        creds = read_comp._get_credentials()
        user, _ = test_creds
        assert creds["user"] == user
        assert creds["database"] == "testdb"

    def test_multiple_credentials_fixture(self, multiple_credentials) -> None:
        assert len(multiple_credentials) == 4
        assert "minimal" in multiple_credentials
        assert "with_pool" in multiple_credentials
        assert "special_chars" in multiple_credentials
        assert "no_password" in multiple_credentials

        minimal_creds = multiple_credentials["minimal"]
        assert minimal_creds.pool_max_size is None
        assert minimal_creds.pool_timeout_s is None

        pool_creds = multiple_credentials["with_pool"]
        assert pool_creds.pool_max_size == 50
        assert pool_creds.pool_timeout_s == 60

        special_creds = multiple_credentials["special_chars"]
        assert special_creds.user == "user@domain"
        assert special_creds.database == "test-db_123"

        no_pass_creds = multiple_credentials["no_password"]
        assert no_pass_creds.password is None

    def test_context_with_multiple_credentials_fixture(
        self, context_with_multiple_credentials, multiple_credentials
    ) -> None:
        context = context_with_multiple_credentials
        for creds in multiple_credentials.values():
            retrieved = context.get_credentials(creds.credentials_id)
            assert retrieved == creds

    def test_mariadb_component_fixtures(
        self, mariadb_read_component, mariadb_write_component
    ) -> None:
        assert mariadb_read_component.name == "test_read"
        assert mariadb_read_component.entity_name == "users"
        assert mariadb_read_component.query == "SELECT * FROM users"
        assert mariadb_read_component.credentials_id == 1

        assert mariadb_write_component.name == "test_write"
        assert mariadb_write_component.entity_name == "users"
        assert mariadb_write_component.credentials_id == 1

        assert mariadb_read_component.context is not None
        assert mariadb_write_component.context is not None

    def test_sample_sql_queries_fixture(self, sample_sql_queries) -> None:
        assert "simple_select" in sample_sql_queries
        assert "parameterized" in sample_sql_queries
        assert "complex_join" in sample_sql_queries
        assert "aggregation" in sample_sql_queries
        assert "insert" in sample_sql_queries
        assert "update" in sample_sql_queries
        assert "delete" in sample_sql_queries

        simple_query = sample_sql_queries["simple_select"]
        assert "SELECT * FROM users" in simple_query

        param_query = sample_sql_queries["parameterized"]
        assert "%(id)s" in param_query
        assert "%(active)s" in param_query

    def test_sample_query_params_fixture(self, sample_query_params) -> None:
        assert "simple" in sample_query_params
        assert "user_lookup" in sample_query_params
        assert "bulk_insert" in sample_query_params
        assert "filter" in sample_query_params
        assert "pagination" in sample_query_params

        user_lookup = sample_query_params["user_lookup"]
        assert user_lookup["id"] == 1
        assert user_lookup["active"] is True

        bulk_insert = sample_query_params["bulk_insert"]
        assert len(bulk_insert) == 3
        assert bulk_insert[0]["name"] == "John"
        assert bulk_insert[1]["name"] == "Jane"
        assert bulk_insert[2]["name"] == "Bob"


if __name__ == "__main__":
    pytest.main([__file__, "-v"])<|MERGE_RESOLUTION|>--- conflicted
+++ resolved
@@ -7,9 +7,9 @@
 import hashlib
 import os
 from typing import Tuple
+import pytest
 from unittest.mock import Mock, patch
 
-<<<<<<< HEAD
 from etl_core.components.databases.mariadb.mariadb_read import MariaDBRead
 from etl_core.components.databases.mariadb.mariadb_write import MariaDBWrite
 from etl_core.context.context import Context
@@ -17,17 +17,6 @@
 from etl_core.context.credentials import Credentials
 from etl_core.context.context_parameter import ContextParameter
 from etl_core.components.databases.pool_args import build_sql_engine_kwargs
-=======
-import pytest
-
-from src.etl_core.components.databases.mariadb.mariadb_read import MariaDBRead
-from src.etl_core.components.databases.mariadb.mariadb_write import MariaDBWrite
-from src.etl_core.context.context import Context
-from src.etl_core.context.environment import Environment
-from src.etl_core.context.credentials import Credentials
-from src.etl_core.context.context_parameter import ContextParameter
-from src.etl_core.components.databases.pool_args import build_sql_engine_kwargs
->>>>>>> c5eb5115
 
 
 def derive_test_password(base_pw: str, purpose: str) -> str:
@@ -447,17 +436,9 @@
     @patch(
         "etl_core.components.databases.sql_connection_handler.SQLConnectionHandler"
     )
-<<<<<<< HEAD
-    def test_mariadb_read_component_with_real_credentials(
-        self, mock_handler_class, sample_context
-    ):
-        """Test MariaDB read query operations with real credentials."""
-        # Mock the connection handler
-=======
     def test_mariadb_read_query_operations(
         self, mock_handler_class, sample_context: Context, test_creds
     ) -> None:
->>>>>>> c5eb5115
         mock_handler = Mock()
         mock_handler_class.return_value = mock_handler
 
