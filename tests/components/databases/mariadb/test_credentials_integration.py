--- conflicted
+++ resolved
@@ -7,7 +7,6 @@
 import hashlib
 import os
 from typing import Tuple
-<<<<<<< HEAD
 import pytest
 from unittest.mock import Mock, patch
 
@@ -28,34 +27,15 @@
         f"{purpose}:{base_pw}".encode("utf-8"), digest_size=6
     ).hexdigest()
     return f"{base_pw}_{digest}"
-=======
-from unittest.mock import Mock, patch
-
-import pytest
-
-from src.etl_core.components.databases.mariadb.mariadb_read import MariaDBRead
-from src.etl_core.components.databases.mariadb.mariadb_write import MariaDBWrite
-from src.etl_core.context.context import Context
-from src.etl_core.context.environment import Environment
-from src.etl_core.context.credentials import Credentials
-from src.etl_core.context.context_parameter import ContextParameter
-from src.etl_core.components.databases.pool_args import build_sql_engine_kwargs
->>>>>>> f885e351
-
-
-def derive_test_password(base_pw: str, purpose: str) -> str:
-    """
-    Deterministically derive a test password variant without hard-coded secrets.
-    """
-    digest = hashlib.blake2b(
-        f"{purpose}:{base_pw}".encode("utf-8"), digest_size=6
-    ).hexdigest()
-    return f"{base_pw}_{digest}"
 
 
 class TestCredentialsIntegration:
     """Test cases for real Credentials and Context integration."""
 
+    def test_credentials_creation(
+        self, sample_credentials: Credentials, test_creds: Tuple[str, str]
+    ) -> None:
+        user, password = test_creds
     def test_credentials_creation(
         self, sample_credentials: Credentials, test_creds: Tuple[str, str]
     ) -> None:
@@ -64,9 +44,16 @@
         assert sample_credentials.name == "test_db_creds"
         assert sample_credentials.user == user
         assert sample_credentials.decrypted_password == password
+        assert sample_credentials.user == user
+        assert sample_credentials.decrypted_password == password
         assert sample_credentials.pool_max_size == 10
         assert sample_credentials.pool_timeout_s == 30
 
+    def test_credentials_get_parameter(
+        self, sample_credentials: Credentials, test_creds: Tuple[str, str]
+    ) -> None:
+        user, _ = test_creds
+        assert sample_credentials.get_parameter("user") == user
     def test_credentials_get_parameter(
         self, sample_credentials: Credentials, test_creds: Tuple[str, str]
     ) -> None:
@@ -81,11 +68,16 @@
     def test_context_credentials_management(
         self, sample_context: Context, sample_credentials: Credentials
     ) -> None:
+    def test_context_credentials_management(
+        self, sample_context: Context, sample_credentials: Credentials
+    ) -> None:
         retrieved_creds = sample_context.get_credentials(1)
         assert retrieved_creds == sample_credentials
         with pytest.raises(KeyError, match="Credentials with ID 2 not found"):
             sample_context.get_credentials(2)
 
+    def test_context_add_credentials(self, sample_context: Context, test_creds) -> None:
+        _, password = test_creds
     def test_context_add_credentials(self, sample_context: Context, test_creds) -> None:
         _, password = test_creds
         new_creds = Credentials(
@@ -96,6 +88,7 @@
             port=3306,
             database="newdb",
             password=password,
+            password=password,
         )
         sample_context.add_credentials(new_creds)
         retrieved = sample_context.get_credentials(2)
@@ -106,6 +99,8 @@
         "etl_core.components.databases.sql_connection_handler.SQLConnectionHandler"
     )
     def test_mariadb_read_component_with_real_credentials(
+        self, mock_handler_class, sample_context: Context, test_creds
+    ) -> None:
         self, mock_handler_class, sample_context: Context, test_creds
     ) -> None:
         mock_handler = Mock()
@@ -123,12 +118,16 @@
         creds = read_comp._get_credentials()
         assert creds["user"] == os.environ["APP_TEST_USER"]
         assert creds["password"] == os.environ["APP_TEST_PASSWORD"]
+        assert creds["user"] == os.environ["APP_TEST_USER"]
+        assert creds["password"] == os.environ["APP_TEST_PASSWORD"]
         assert creds["database"] == "testdb"
 
     @patch(
         "etl_core.components.databases.sql_connection_handler.SQLConnectionHandler"
     )
     def test_mariadb_write_component_with_real_credentials(
+        self, mock_handler_class, sample_context: Context
+    ) -> None:
         self, mock_handler_class, sample_context: Context
     ) -> None:
         mock_handler = Mock()
@@ -145,8 +144,11 @@
         creds = write_comp._get_credentials()
         assert creds["user"] == os.environ["APP_TEST_USER"]
         assert creds["password"] == os.environ["APP_TEST_PASSWORD"]
+        assert creds["user"] == os.environ["APP_TEST_USER"]
+        assert creds["password"] == os.environ["APP_TEST_PASSWORD"]
         assert creds["database"] == "testdb"
 
+    def test_credentials_pool_parameters(self, sample_credentials: Credentials) -> None:
     def test_credentials_pool_parameters(self, sample_credentials: Credentials) -> None:
         assert sample_credentials.get_parameter("pool_max_size") == 10
         assert sample_credentials.get_parameter("pool_timeout_s") == 30
@@ -156,6 +158,8 @@
 
     def test_credentials_without_pool_settings(self, test_creds) -> None:
         _, password = test_creds
+    def test_credentials_without_pool_settings(self, test_creds) -> None:
+        _, password = test_creds
         creds = Credentials(
             credentials_id=3,
             name="minimal_creds",
@@ -164,12 +168,14 @@
             port=3306,
             database="mindb",
             password=password,
+            password=password,
         )
         assert creds.pool_max_size is None
         assert creds.pool_timeout_s is None
         engine_kwargs = build_sql_engine_kwargs(creds)
         assert engine_kwargs == {}
 
+    def test_credentials_password_handling(self) -> None:
     def test_credentials_password_handling(self) -> None:
         creds_no_pass = Credentials(
             credentials_id=5,
@@ -181,6 +187,7 @@
         )
         assert creds_no_pass.decrypted_password is None
 
+    def test_context_parameter_retrieval(self, sample_context: Context) -> None:
     def test_context_parameter_retrieval(self, sample_context: Context) -> None:
         assert sample_context.get_parameter("db_host") == "localhost"
         assert sample_context.get_parameter("db_port") == "3306"
@@ -190,7 +197,10 @@
             sample_context.get_parameter("invalid_param")
 
     # ---- ADDITIONAL COVERAGE, WITHOUT PASSWORD LITERALS ----
-
+    # ---- ADDITIONAL COVERAGE, WITHOUT PASSWORD LITERALS ----
+
+    def test_credentials_validation(self, test_creds: Tuple[str, str]) -> None:
+        _, base_pw = test_creds
     def test_credentials_validation(self, test_creds: Tuple[str, str]) -> None:
         _, base_pw = test_creds
         valid_creds = Credentials(
@@ -203,6 +213,9 @@
             password=derive_test_password(base_pw, "valid"),
         )
 
+            password=derive_test_password(base_pw, "valid"),
+        )
+
         special_creds = Credentials(
             credentials_id=7,
             name="special_creds_2024",
@@ -211,13 +224,18 @@
             port=3306,
             database="test-db_123",
             password=derive_test_password(base_pw, "special_chars"),
-        )
+            password=derive_test_password(base_pw, "special_chars"),
+        )
+        assert valid_creds.credentials_id == 6
+        assert valid_creds.name == "valid_creds"
         assert valid_creds.credentials_id == 6
         assert valid_creds.name == "valid_creds"
         assert special_creds.user == "user@domain"
         assert special_creds.database == "test-db_123"
         assert isinstance(special_creds.decrypted_password, str)
-
+        assert isinstance(special_creds.decrypted_password, str)
+
+    def test_context_parameter_types(self) -> None:
     def test_context_parameter_types(self) -> None:
         string_param = ContextParameter(
             id=10,
@@ -242,6 +260,7 @@
         assert boolean_param.type == "boolean"
 
     def test_context_secure_parameters(self) -> None:
+    def test_context_secure_parameters(self) -> None:
         secure_param = ContextParameter(
             id=13,
             key="db_password",
@@ -258,6 +277,7 @@
         assert non_secure_param.is_secure is False
 
     def test_context_environment_handling(self) -> None:
+    def test_context_environment_handling(self) -> None:
         test_context = Context(
             id=15, name="test_env", environment=Environment.TEST, parameters={}
         )
@@ -273,6 +293,8 @@
         )
         assert dev_context.environment == Environment.DEV
 
+    def test_credentials_pool_configuration_validation(self, test_creds) -> None:
+        _, base_pw = test_creds
     def test_credentials_pool_configuration_validation(self, test_creds) -> None:
         _, base_pw = test_creds
         valid_pool_creds = Credentials(
@@ -283,6 +305,7 @@
             port=3306,
             database="pooldb",
             password=derive_test_password(base_pw, "pool_ok"),
+            password=derive_test_password(base_pw, "pool_ok"),
             pool_max_size=50,
             pool_timeout_s=60,
         )
@@ -295,6 +318,7 @@
             port=3306,
             database="minpooldb",
             password=derive_test_password(base_pw, "pool_min"),
+            password=derive_test_password(base_pw, "pool_min"),
             pool_max_size=1,
             pool_timeout_s=1,
         )
@@ -304,8 +328,10 @@
         assert min_pool_creds.pool_timeout_s == 1
 
     def test_context_parameter_validation(self) -> None:
+    def test_context_parameter_validation(self) -> None:
         with pytest.raises(ValueError):
             ContextParameter(
+                id=None,
                 id=None,
                 key="test",
                 value="test",
@@ -323,6 +349,8 @@
         "etl_core.components.databases.sql_connection_handler.SQLConnectionHandler"
     )
     def test_credentials_in_mariadb_component_integration(
+        self, mock_handler_class, sample_context: Context, test_creds: Tuple[str, str]
+    ) -> None:
         self, mock_handler_class, sample_context: Context, test_creds: Tuple[str, str]
     ) -> None:
         mock_handler = Mock()
@@ -344,8 +372,13 @@
         user, password = test_creds
         assert creds["user"] == user
         assert creds["password"] == password
+        user, password = test_creds
+        assert creds["user"] == user
+        assert creds["password"] == password
         assert creds["database"] == "testdb"
 
+    def test_context_credentials_multiple_databases(self, test_creds) -> None:
+        _, base_pw = test_creds
     def test_context_credentials_multiple_databases(self, test_creds) -> None:
         _, base_pw = test_creds
         multi_context = Context(
@@ -360,6 +393,7 @@
             port=3306,
             database="db1",
             password=derive_test_password(base_pw, "db1"),
+            password=derive_test_password(base_pw, "db1"),
         )
 
         creds2 = Credentials(
@@ -370,6 +404,7 @@
             port=3306,
             database="db2",
             password=derive_test_password(base_pw, "db2"),
+            password=derive_test_password(base_pw, "db2"),
         )
 
         multi_context.add_credentials(creds1)
@@ -383,6 +418,7 @@
         assert retrieved_creds1.database == "db1"
         assert retrieved_creds2.database == "db2"
 
+    def test_context_parameter_immutability(self) -> None:
     def test_context_parameter_immutability(self) -> None:
         param = ContextParameter(
             id=26,
@@ -394,6 +430,8 @@
         assert param.value == "original_value"
         assert param.key == "immutable_param"
 
+    def test_credentials_database_name_validation(self, test_creds) -> None:
+        _, base_pw = test_creds
     def test_credentials_database_name_validation(self, test_creds) -> None:
         _, base_pw = test_creds
         valid_db_names = [
@@ -414,9 +452,11 @@
                 port=3306,
                 database=db_name,
                 password=derive_test_password(base_pw, f"dbname_{i}"),
+                password=derive_test_password(base_pw, f"dbname_{i}"),
             )
             assert creds.database == db_name
 
+    def test_context_parameter_key_validation(self) -> None:
     def test_context_parameter_key_validation(self) -> None:
         valid_keys = [
             "db_host",
@@ -439,6 +479,8 @@
     def test_mariadb_write_bulk_operations(
         self, mock_handler_class, sample_context: Context, sample_dataframe, test_creds
     ) -> None:
+        self, mock_handler_class, sample_context: Context, sample_dataframe, test_creds
+    ) -> None:
         mock_handler = Mock()
         mock_handler_class.return_value = mock_handler
 
@@ -455,11 +497,16 @@
         creds = write_comp._get_credentials()
         user, _ = test_creds
         assert creds["user"] == user
+        user, _ = test_creds
+        assert creds["user"] == user
         assert creds["database"] == "testdb"
 
     @patch(
         "etl_core.components.databases.sql_connection_handler.SQLConnectionHandler"
     )
+    def test_mariadb_read_query_operations(
+        self, mock_handler_class, sample_context: Context, test_creds
+    ) -> None:
     def test_mariadb_read_query_operations(
         self, mock_handler_class, sample_context: Context, test_creds
     ) -> None:
@@ -481,8 +528,11 @@
         creds = read_comp._get_credentials()
         user, _ = test_creds
         assert creds["user"] == user
+        user, _ = test_creds
+        assert creds["user"] == user
         assert creds["database"] == "testdb"
 
+    def test_multiple_credentials_fixture(self, multiple_credentials) -> None:
     def test_multiple_credentials_fixture(self, multiple_credentials) -> None:
         assert len(multiple_credentials) == 4
         assert "minimal" in multiple_credentials
@@ -508,6 +558,7 @@
     def test_context_with_multiple_credentials_fixture(
         self, context_with_multiple_credentials, multiple_credentials
     ) -> None:
+    ) -> None:
         context = context_with_multiple_credentials
         for creds in multiple_credentials.values():
             retrieved = context.get_credentials(creds.credentials_id)
@@ -516,6 +567,7 @@
     def test_mariadb_component_fixtures(
         self, mariadb_read_component, mariadb_write_component
     ) -> None:
+    ) -> None:
         assert mariadb_read_component.name == "test_read"
         assert mariadb_read_component.entity_name == "users"
         assert mariadb_read_component.query == "SELECT * FROM users"
@@ -528,6 +580,7 @@
         assert mariadb_read_component.context is not None
         assert mariadb_write_component.context is not None
 
+    def test_sample_sql_queries_fixture(self, sample_sql_queries) -> None:
     def test_sample_sql_queries_fixture(self, sample_sql_queries) -> None:
         assert "simple_select" in sample_sql_queries
         assert "parameterized" in sample_sql_queries
@@ -545,6 +598,7 @@
         assert "%(active)s" in param_query
 
     def test_sample_query_params_fixture(self, sample_query_params) -> None:
+    def test_sample_query_params_fixture(self, sample_query_params) -> None:
         assert "simple" in sample_query_params
         assert "user_lookup" in sample_query_params
         assert "bulk_insert" in sample_query_params
