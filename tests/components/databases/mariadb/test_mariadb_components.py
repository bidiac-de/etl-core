"""
Tests for MariaDB ETL components.

These tests mock the database connections and test the component logic
without requiring actual MariaDB instances.
"""

import pytest
import pandas as pd
import dask.dataframe as dd

from unittest.mock import Mock, AsyncMock

from etl_core.components.databases.mariadb.mariadb_read import MariaDBRead
from etl_core.components.databases.mariadb.mariadb_write import MariaDBWrite
from etl_core.metrics.component_metrics.component_metrics import ComponentMetrics
from etl_core.strategies.base_strategy import ExecutionStrategy
from etl_core.components.databases.if_exists_strategy import DatabaseOperation
from etl_core.components.wiring.schema import Schema
from etl_core.components.wiring.column_definition import FieldDef, DataType


class TestMariaDBComponents:
    """Test cases for MariaDB components."""

    def _create_mariadb_write_with_schema(self, **kwargs):
        """Helper to create MariaDBWrite component with proper schema."""
        # Set up mock schema for testing
        mock_schema = Schema(
            fields=[
                FieldDef(name="id", data_type=DataType.INTEGER),
                FieldDef(name="name", data_type=DataType.STRING),
                FieldDef(name="email", data_type=DataType.STRING),
            ]
        )

        # Merge the schema into kwargs
        if "in_port_schemas" not in kwargs:
            kwargs["in_port_schemas"] = {"in": mock_schema}

        write_comp = MariaDBWrite(**kwargs)

        return write_comp

    @pytest.fixture
    def mock_context(self):
        """Create a mock context with credentials."""
        context = Mock()
        # Create mock credentials with get_parameter method
        mock_credentials = Mock()
        mock_credentials.get_parameter.side_effect = lambda param: {
            "user": "testuser",
            "password": "testpass",
            "database": "testdb",
            "host": "localhost",
            "port": 3306,
        }.get(param)
        mock_credentials.decrypted_password = "testpass"
        context.get_credentials.return_value = mock_credentials
        return context

    @pytest.fixture
    def mock_metrics(self):
        """Create mock component metrics."""
        metrics = Mock(spec=ComponentMetrics)
        metrics.set_started = Mock()
        metrics.set_completed = Mock()
        metrics.set_failed = Mock()
        return metrics

    @pytest.fixture
    def sample_data(self):
        """Sample data for testing."""
        return [
            {"id": 1, "name": "John", "email": "john@example.com"},
            {"id": 2, "name": "Jane", "email": "jane@example.com"},
        ]

    @pytest.fixture
    def sample_dataframe(self):
        """Sample pandas DataFrame for testing."""
        return pd.DataFrame(
            {
                "id": [1, 2],
                "name": ["John", "Jane"],
                "email": ["john@example.com", "jane@example.com"],
            }
        )

    @pytest.fixture
    def sample_dask_dataframe(self):
        """Sample Dask DataFrame for testing."""
        df = pd.DataFrame(
            {
                "id": [1, 2, 3, 4],
                "name": ["John", "Jane", "Bob", "Alice"],
                "email": [
                    "john@example.com",
                    "jane@example.com",
                    "bob@example.com",
                    "alice@example.com",
                ],
            }
        )
        return dd.from_pandas(df, npartitions=3)

    def test_mariadb_read_initialization(self):
        """Test MariaDBRead component initialization."""
        read_comp = MariaDBRead(
            name="test_read",
            description="Test read component",
            comp_type="read_mariadb",
            entity_name="users",
            query="SELECT * FROM users",
            params={"limit": 10},
            credentials_id=1,
        )

        assert read_comp.query == "SELECT * FROM users"
        assert read_comp.params == {"limit": 10}
        assert read_comp.credentials_id == 1

    def test_mariadb_write_initialization(self):
        """Test MariaDBWrite component initialization."""
        write_comp = self._create_mariadb_write_with_schema(
            name="test_write",
            description="Test write component",
            comp_type="write_mariadb",
            entity_name="users",
            credentials_id=1,
        )

        assert write_comp.entity_name == "users"
        assert write_comp.credentials_id == 1

    @pytest.mark.asyncio
    async def test_mariadb_read_process_row(
        self, mock_context, mock_metrics, sample_data
    ):
        """Test MariaDBRead process_row method."""
        read_comp = MariaDBRead(
            name="test_read",
            description="Test read component",
            comp_type="read_mariadb",
            entity_name="users",
            query="SELECT * FROM users WHERE id = %(id)s",
            params={"id": 1},
            credentials_id=1,
        )
        read_comp.context = mock_context

        # Mock the receiver
        mock_receiver = AsyncMock()

        # Create an async generator for read_row
        async def mock_read_row_generator(entity_name, metrics, **driver_kwargs):
            for item in sample_data:
                yield item

        mock_receiver.read_row = mock_read_row_generator
        read_comp._receiver = mock_receiver

        # Test process_row - now returns AsyncIterator[Out]
        results = []
        async for result in read_comp.process_row({"id": 1}, mock_metrics):
            results.append(result.payload)

        assert len(results) == 2
        assert results[0]["id"] == 1
        assert results[1]["id"] == 2

    @pytest.mark.asyncio
    async def test_mariadb_read_process_bulk(
        self, mock_context, mock_metrics, sample_dataframe
    ):
        """Test MariaDBRead process_bulk method."""
        read_comp = MariaDBRead(
            name="test_read",
            description="Test read component",
            comp_type="read_mariadb",
            entity_name="users",
            query="SELECT * FROM users",
            credentials_id=1,
        )
        read_comp.context = mock_context

        # Mock the receiver
        mock_receiver = AsyncMock()
        mock_receiver.read_bulk.return_value = sample_dataframe
        read_comp._receiver = mock_receiver

        # Test process_bulk - this now returns an async iterator
        results = []
        async for result in read_comp.process_bulk(sample_dataframe, mock_metrics):
            results.append(result.payload)

        assert len(results) == 1  # Only one Out object
        assert len(results[0]) == 2  # DataFrame has 2 rows

    @pytest.mark.asyncio
    async def test_mariadb_read_process_bigdata(
        self, mock_context, mock_metrics, sample_dask_dataframe
    ):
        """Test MariaDBRead process_bigdata method."""
        read_comp = MariaDBRead(
            name="test_read",
            description="Test read component",
            comp_type="read_mariadb",
            entity_name="users",
            query="SELECT * FROM users",
            credentials_id=1,
        )
        read_comp.context = mock_context

        # Mock the receiver
        mock_receiver = AsyncMock()
        mock_receiver.read_bigdata.return_value = sample_dask_dataframe
        read_comp._receiver = mock_receiver

        # Test process_bigdata - now returns an async iterator
        results = []
        async for result in read_comp.process_bigdata(
            sample_dask_dataframe, mock_metrics
        ):
            results.append(result.payload)

        assert len(results) == 1  # Only one Out object
        assert hasattr(results[0], "npartitions")

    @pytest.mark.asyncio
    async def test_mariadb_write_process_row(self, mock_context, mock_metrics):
        """Test MariaDBWrite process_row method."""
        write_comp = self._create_mariadb_write_with_schema(
            name="test_write",
            description="Test write component",
            comp_type="write_mariadb",
            entity_name="users",
            credentials_id=1,
        )
        write_comp.context = mock_context

        # Mock the receiver
        mock_receiver = AsyncMock()
        mock_receiver.write_row.return_value = {
            "affected_rows": 1,
            "row": {"name": "John", "email": "john@example.com"},
        }
        write_comp._receiver = mock_receiver

        # Test process_row - this returns an async iterator
        results = []
        async for result in write_comp.process_row(
            {"name": "John", "email": "john@example.com"}, mock_metrics
        ):
            results.append(result.payload)

        assert len(results) == 1
        # The result now contains the receiver response
        assert results[0]["affected_rows"] == 1
        assert results[0]["row"]["name"] == "John"

    @pytest.mark.asyncio
    async def test_mariadb_write_process_bulk(
        self, mock_context, mock_metrics, sample_dataframe
    ):
        """Test MariaDBWrite process_bulk method."""
        write_comp = self._create_mariadb_write_with_schema(
            name="test_write",
            description="Test write component",
            comp_type="write_mariadb",
            entity_name="users",
            credentials_id=1,
        )
        write_comp.context = mock_context

        # Mock the receiver
        mock_receiver = AsyncMock()
        mock_receiver.write_bulk.return_value = sample_dataframe  # Return the DataFrame
        write_comp._receiver = mock_receiver

        # Test process_bulk - this now returns an async iterator
        results = []
        async for result in write_comp.process_bulk(sample_dataframe, mock_metrics):
            results.append(result.payload)

        assert len(results) == 1  # Only one Out object
        assert len(results[0]) == 2  # DataFrame has 2 rows

    @pytest.mark.asyncio
    async def test_mariadb_write_process_bigdata(
        self, mock_context, mock_metrics, sample_dask_dataframe
    ):
        """Test MariaDBWrite process_bigdata method."""
        write_comp = self._create_mariadb_write_with_schema(
            name="test_write",
            description="Test write component",
            comp_type="write_mariadb",
            entity_name="users",
            credentials_id=1,
            if_exists="replace",  # Test the new if_exists parameter
            bigdata_partition_chunk_size=25_000,  # Test the new parameter
        )
        write_comp.context = mock_context

        # Mock the receiver
        mock_receiver = AsyncMock()
        mock_receiver.write_bigdata.return_value = (
            sample_dask_dataframe  # Return the Dask DataFrame
        )
        write_comp._receiver = mock_receiver

        # Test process_bigdata - now returns an async iterator
        results = []
        async for result in write_comp.process_bigdata(
            sample_dask_dataframe, mock_metrics
        ):
            results.append(result.payload)

        # Verify the receiver was called with the new parameters
        mock_receiver.write_bigdata.assert_called_once()
        call_args = mock_receiver.write_bigdata.call_args
        assert "query" in call_args.kwargs  # Check that query is passed
        assert call_args.kwargs["entity_name"] == "users"
        assert (
            call_args.kwargs["frame"] is sample_dask_dataframe
        )  # Use is for identity comparison
        assert call_args.kwargs["metrics"] == mock_metrics
        assert call_args.kwargs["connection_handler"] == write_comp.connection_handler

        assert len(results) == 1  # Only one Out object
        assert hasattr(results[0], "npartitions")

    def test_mariadb_component_connection_setup(self, mock_context):
        """Test MariaDB component connection setup."""
        read_comp = MariaDBRead(
            name="test_read",
            description="Test read component",
            comp_type="read_mariadb",
            entity_name="users",
            query="SELECT * FROM users",
            credentials_id=1,
        )
        read_comp.context = mock_context

        # Test that the component can be created and has the right properties
        assert read_comp.name == "test_read"
        assert read_comp.comp_type == "read_mariadb"
        assert read_comp.entity_name == "users"
        assert read_comp.query == "SELECT * FROM users"
        assert read_comp.credentials_id == 1

        # Test that the component has the expected attributes
        assert hasattr(read_comp, "_connection_handler")
        assert hasattr(read_comp, "_receiver")

        # Note: We don't test _setup_connection() directly as it's a private method
        # and requires proper credentials setup. The real connection setup is tested
        # in integration tests with real credentials.

    @pytest.mark.asyncio
    async def test_mariadb_component_error_handling(self, mock_context, mock_metrics):
        """Test MariaDB component error handling."""
        read_comp = MariaDBRead(
            name="test_read",
            description="Test read component",
            comp_type="read_mariadb",
            entity_name="users",
            query="SELECT * FROM users",
            credentials_id=1,
        )
        read_comp.context = mock_context

        # Mock the receiver to raise an error when read_row is called
        mock_receiver = AsyncMock()
        mock_receiver.read_row.side_effect = Exception("Database error")
        read_comp._receiver = mock_receiver

        # Test that error is handled gracefully - we need to actually call the method
        with pytest.raises(Exception):
            # This will trigger the error when we try to read
            async for result in read_comp.process_row({"id": 1}, mock_metrics):
                pass

    @pytest.mark.asyncio
    async def test_mariadb_component_strategy_integration(
        self, mock_context, mock_metrics
    ):
        """Test MariaDB component strategy integration."""
        read_comp = MariaDBRead(
            name="test_read",
            description="Test read component",
            comp_type="read_mariadb",
            entity_name="users",
            query="SELECT * FROM users",
            credentials_id=1,
        )
        read_comp.context = mock_context

        # Mock the receiver
        mock_receiver = AsyncMock()

        async def mock_read_row_generator(entity_name, metrics, **driver_kwargs):
            yield {"id": 1, "name": "John"}

        mock_receiver.read_row = mock_read_row_generator
        read_comp._receiver = mock_receiver

        # Mock the strategy
        mock_strategy = Mock(spec=ExecutionStrategy)

        async def mock_execute_generator(component, payload, metrics):
            async for item in read_comp.process_row(payload, metrics):
                yield item

        mock_strategy.execute = mock_execute_generator
        read_comp._strategy = mock_strategy

        # Test strategy integration
        payload = {"id": 1}
        results = []
        async for result in read_comp.execute(payload, mock_metrics):
            results.append(result.payload)

        assert len(results) == 1
        assert results[0]["id"] == 1

    # NEW TESTS FOR IMPROVED COVERAGE

    def test_mariadb_write_batch_size_configuration(self, mock_context):
        """Test MariaDBWrite batch size configuration."""
        write_comp = self._create_mariadb_write_with_schema(
            name="test_write",
            description="Test write component",
            comp_type="write_mariadb",
            entity_name="users",
            credentials_id=1,
            row_batch_size=500,
        )
        write_comp.context = mock_context

        assert write_comp.row_batch_size == 500

    @pytest.mark.asyncio
    async def test_mariadb_read_with_complex_params(self, mock_context, mock_metrics):
        """Test MariaDBRead with complex query parameters."""
        read_comp = MariaDBRead(
            name="test_read",
            description="Test read component",
            comp_type="read_mariadb",
            entity_name="users",
            query=(
                "SELECT * FROM users WHERE age > %(min_age)s AND city = ANY(%(cities)s)"
            ),
            params={"min_age": 18, "cities": ["Berlin", "München", "Hamburg"]},
            credentials_id=1,
        )
        read_comp.context = mock_context

        # Mock the receiver
        mock_receiver = AsyncMock()

        async def mock_read_row_generator(entity_name, metrics, **driver_kwargs):
            yield {"id": 1, "name": "John", "age": 25, "city": "Berlin"}

        mock_receiver.read_row = mock_read_row_generator
        read_comp._receiver = mock_receiver

        # Test process_row with complex params
        results = []
        async for result in read_comp.process_row(
            {"min_age": 18, "cities": ["Berlin"]}, mock_metrics
        ):
            results.append(result.payload)

        assert len(results) == 1
        assert results[0]["city"] == "Berlin"

    @pytest.mark.asyncio
    async def test_mariadb_write_with_empty_data(self, mock_context, mock_metrics):
        """Test MariaDBWrite with empty data."""
        write_comp = self._create_mariadb_write_with_schema(
            name="test_write",
            description="Test write component",
            comp_type="write_mariadb",
            entity_name="users",
            credentials_id=1,
        )
        write_comp.context = mock_context

        # Test process_bulk with empty DataFrame
        empty_df = pd.DataFrame()

        # Mock the receiver
        mock_receiver = AsyncMock()
        mock_receiver.write_bulk.return_value = empty_df  # Return the empty DataFrame
        write_comp._receiver = mock_receiver

        results = []
        async for result in write_comp.process_bulk(empty_df, mock_metrics):
            results.append(result.payload)

        assert len(results) == 1  # Only one Out object
        assert len(results[0]) == 0  # Empty DataFrame

    @pytest.mark.asyncio
    async def test_mariadb_component_connection_failure(self, mock_context):
        """Test MariaDB component connection failure handling."""
        read_comp = MariaDBRead(
            name="test_read",
            description="Test read component",
            comp_type="read_mariadb",
            entity_name="users",
            query="SELECT * FROM users",
            credentials_id=999,  # Use non-existent credentials ID
        )

        # Create a context without the credentials we're looking for
        empty_context = Mock()
        empty_context.get_credentials.side_effect = KeyError("Credentials not found")
        read_comp.context = empty_context

        # Test that connection failure is handled during component creation
        # We'll test a different scenario - invalid credentials
        with pytest.raises(KeyError, match="Credentials not found"):
            # This should fail because we're using a context without the required
            # credentials
            read_comp._get_credentials()

    @pytest.mark.asyncio
    async def test_mariadb_component_invalid_credentials(self, mock_context):
        """Test MariaDB component with invalid credentials."""
        # Create context with invalid credentials
        invalid_context = Mock()
        invalid_context.get_credentials.side_effect = KeyError("Credentials not found")

        read_comp = MariaDBRead(
            name="test_read",
            description="Test read component",
            comp_type="read_mariadb",
            entity_name="users",
            query="SELECT * FROM users",
            credentials_id=999,  # Non-existent credentials
        )
        read_comp.context = invalid_context

        # Test that invalid credentials are handled
        with pytest.raises(KeyError, match="Credentials not found"):
            read_comp._get_credentials()

    @pytest.mark.asyncio
    async def test_mariadb_component_metrics_integration(
        self, mock_context, mock_metrics
    ):
        """Test MariaDB component metrics integration."""
        read_comp = MariaDBRead(
            name="test_read",
            description="Test read component",
            comp_type="read_mariadb",
            entity_name="users",
            query="SELECT * FROM users",
            credentials_id=1,
        )
        read_comp.context = mock_context

        # Mock the receiver
        mock_receiver = AsyncMock()

        async def mock_read_row_generator(entity_name, metrics, **driver_kwargs):
            # Simulate metrics usage
            metrics.set_started()
            yield {"id": 1, "name": "John"}
            metrics.set_completed()

        mock_receiver.read_row = mock_read_row_generator
        read_comp._receiver = mock_receiver

        # Test metrics integration
        results = []
        async for result in read_comp.process_row({"id": 1}, mock_metrics):
            results.append(result.payload)

        # Verify metrics were called
        mock_metrics.set_started.assert_called_once()
        mock_metrics.set_completed.assert_called_once()
        assert len(results) == 1

    @pytest.mark.asyncio
    async def test_mariadb_component_strategy_type_configuration(self, mock_context):
        """Test MariaDB component strategy type configuration."""
        read_comp = MariaDBRead(
            name="test_read",
            description="Test read component",
            comp_type="read_mariadb",
            entity_name="users",
            query="SELECT * FROM users",
            credentials_id=1,
            # strategy_type is now handled at Job level, not Component level
        )
        read_comp.context = mock_context

        # Strategy is now assigned by the Job, not stored in the Component
        # We can test that the component can be created without strategy_type
        assert read_comp.name == "test_read"
        assert read_comp.query == "SELECT * FROM users"

    @pytest.mark.asyncio
    async def test_mariadb_component_large_query_handling(
        self, mock_context, mock_metrics
    ):
        """Test MariaDB component with large queries."""
        large_query = """
        SELECT u.id, u.name, u.email, p.phone, a.street, a.city, a.country
        FROM users u
        LEFT JOIN profiles p ON u.id = p.user_id
        LEFT JOIN addresses a ON u.id = a.user_id
        WHERE u.created_at > %(start_date)s
        AND u.status = 'active'
        ORDER BY u.created_at DESC
        LIMIT %(limit)s
        """

        read_comp = MariaDBRead(
            name="test_read",
            description="Test read component",
            comp_type="read_mariadb",
            entity_name="users",
            query=large_query,
            params={"start_date": "2023-01-01", "limit": 1000},
            credentials_id=1,
        )
        read_comp.context = mock_context

        # Mock the receiver
        mock_receiver = AsyncMock()

        async def mock_read_row_generator(entity_name, metrics, **driver_kwargs):
            yield {"id": 1, "name": "John", "email": "john@example.com"}

        mock_receiver.read_row = mock_read_row_generator
        read_comp._receiver = mock_receiver

        # Test that large queries are handled
        results = []
        async for result in read_comp.process_row(
            {"start_date": "2023-01-01", "limit": 1000}, mock_metrics
        ):
            results.append(result.payload)

        assert len(results) == 1
        assert "LEFT JOIN" in read_comp.query

    @pytest.mark.asyncio
    async def test_mariadb_component_special_characters_in_table_name(
        self, mock_context, mock_metrics
    ):
        """Test MariaDB component with special characters in table names."""
        write_comp = self._create_mariadb_write_with_schema(
            name="test_write",
            description="Test write component",
            comp_type="write_mariadb",
            entity_name="user_profiles_2024",  # Table with underscores and numbers
            credentials_id=1,
        )
        write_comp.context = mock_context

        # Mock the receiver
        mock_receiver = AsyncMock()
        mock_receiver.write_row.return_value = None
        write_comp._receiver = mock_receiver

        # Test that special table names are handled
        results = []
        async for result in write_comp.process_row({"name": "John"}, mock_metrics):
            results.append(result.payload)

        assert len(results) == 1
        assert write_comp.entity_name == "user_profiles_2024"

    def test_mariadb_component_charset_collation_defaults(self):
        """Test MariaDB component default charset and collation settings."""
        # Create a mock component for testing
        mock_comp = Mock()
        mock_comp.charset = "utf8"
        mock_comp.collation = "utf8_general_ci"

        # Test default values
        assert mock_comp.charset == "utf8"
        assert mock_comp.collation == "utf8_general_ci"

        # Test custom values
        mock_comp_custom = Mock()
        mock_comp_custom.charset = "latin1"
        mock_comp_custom.collation = "latin1_swedish_ci"

        assert mock_comp_custom.charset == "latin1"
        assert mock_comp_custom.collation == "latin1_swedish_ci"

    def test_mariadb_component_connection_setup_with_session_variables(self):
        """Test MariaDB component connection setup with session variables."""
        # Mock component and connection handler
        mock_comp = Mock()
        mock_handler = Mock()
        mock_conn = Mock()
        mock_conn.execute = Mock()
        mock_conn.commit = Mock()

        # Test that session variables can be set
        mock_comp._connection_handler = mock_handler
        mock_comp.charset = "utf8"
        mock_comp.collation = "utf8_general_ci"
<<<<<<< HEAD

        # This is a basic test - the actual implementation would be more complex
        assert mock_comp.charset == "utf8"
        assert mock_comp.collation == "utf8_general_ci"

=======

        # This is a basic test - the actual implementation would be more complex
        assert mock_comp.charset == "utf8"
        assert mock_comp.collation == "utf8_general_ci"

>>>>>>> 50494a4d
    @pytest.mark.asyncio
    async def test_mariadb_component_operation_types(self, mock_context):
        """Test MariaDB component with different operation types."""
        # Test INSERT operation (default)
        write_comp_insert = self._create_mariadb_write_with_schema(
            name="test_write_insert",
            description="Test write component with INSERT",
            comp_type="write_mariadb",
            entity_name="users",
            credentials_id=1,
            operation="insert",
        )
        write_comp_insert.context = mock_context

        # Test UPSERT operation
        write_comp_upsert = self._create_mariadb_write_with_schema(
            name="test_write_upsert",
            description="Test write component with UPSERT",
            comp_type="write_mariadb",
            entity_name="users",
            credentials_id=1,
            operation="upsert",
        )
        write_comp_upsert.context = mock_context

        # Test UPDATE operation
        write_comp_update = self._create_mariadb_write_with_schema(
            name="test_write_update",
            description="Test write component with UPDATE",
            comp_type="write_mariadb",
            entity_name="users",
            credentials_id=1,
            operation="update",
            where_conditions=["id = :id"],
        )
        write_comp_update.context = mock_context

        # Test TRUNCATE operation
        write_comp_truncate = self._create_mariadb_write_with_schema(
            name="test_write_truncate",
            description="Test write component with TRUNCATE",
            comp_type="write_mariadb",
            entity_name="users",
            credentials_id=1,
            operation="truncate",
        )
        write_comp_truncate.context = mock_context

        # Verify operation types are set correctly
        assert write_comp_insert.operation == DatabaseOperation.INSERT
        assert write_comp_upsert.operation == DatabaseOperation.UPSERT
        assert write_comp_update.operation == DatabaseOperation.UPDATE
        assert write_comp_truncate.operation == DatabaseOperation.TRUNCATE

    @pytest.mark.asyncio
    async def test_mariadb_component_batch_size_configuration(self, mock_context):
        """Test MariaDB component batch size configuration."""
        write_comp = self._create_mariadb_write_with_schema(
            name="test_write",
            description="Test write component",
            comp_type="write_mariadb",
            entity_name="users",
            credentials_id=1,
            row_batch_size=500,
            bulk_chunk_size=25_000,
            bigdata_partition_chunk_size=100_000,
        )
        write_comp.context = mock_context

        # Verify batch size configurations
        assert write_comp.row_batch_size == 500
        assert write_comp.bulk_chunk_size == 25_000
        assert write_comp.bigdata_partition_chunk_size == 100_000
<<<<<<< HEAD

    @pytest.mark.asyncio
    async def test_mariadb_component_query_building(self, mock_context):
        """Test MariaDB component query building functionality."""
        write_comp = self._create_mariadb_write_with_schema(
            name="test_write",
            description="Test write component",
            comp_type="write_mariadb",
            entity_name="users",
            credentials_id=1,
            operation="insert",
        )
        write_comp.context = mock_context

        # Test query building with different operations
        columns = ["id", "name", "email"]

        # Test INSERT query
        insert_query = write_comp._build_query(
            "users", columns, DatabaseOperation.INSERT
        )
        assert "INSERT INTO users" in insert_query
        assert "id, name, email" in insert_query

        # Test UPSERT query
        upsert_query = write_comp._build_query(
            "users", columns, DatabaseOperation.UPSERT, conflict_columns=["id"]
        )
        assert "INSERT INTO users" in upsert_query
        assert "ON DUPLICATE KEY UPDATE" in upsert_query

        # Test UPDATE query
        write_comp.where_conditions = ["id = :id"]
        update_query = write_comp._build_query(
            "users", columns, DatabaseOperation.UPDATE
        )
        assert "UPDATE users" in update_query
        assert "SET" in update_query
        assert "WHERE" in update_query

        # Test TRUNCATE query
        truncate_query = write_comp._build_query(
            "users", columns, DatabaseOperation.TRUNCATE
        )
        assert "TRUNCATE TABLE users" in truncate_query
        assert "INSERT INTO users" in truncate_query

=======

    @pytest.mark.asyncio
    async def test_mariadb_component_query_building(self, mock_context):
        """Test MariaDB component query building functionality."""
        write_comp = self._create_mariadb_write_with_schema(
            name="test_write",
            description="Test write component",
            comp_type="write_mariadb",
            entity_name="users",
            credentials_id=1,
            operation="insert",
        )
        write_comp.context = mock_context

        # Test query building with different operations
        columns = ["id", "name", "email"]

        # Test INSERT query
        insert_query = write_comp._build_query(
            "users", columns, DatabaseOperation.INSERT
        )
        assert "INSERT INTO users" in insert_query
        assert "id, name, email" in insert_query

        # Test UPSERT query
        upsert_query = write_comp._build_query(
            "users", columns, DatabaseOperation.UPSERT, conflict_columns=["id"]
        )
        assert "INSERT INTO users" in upsert_query
        assert "ON DUPLICATE KEY UPDATE" in upsert_query

        # Test UPDATE query
        write_comp.where_conditions = ["id = :id"]
        update_query = write_comp._build_query(
            "users", columns, DatabaseOperation.UPDATE
        )
        assert "UPDATE users" in update_query
        assert "SET" in update_query
        assert "WHERE" in update_query

        # Test TRUNCATE query
        truncate_query = write_comp._build_query(
            "users", columns, DatabaseOperation.TRUNCATE
        )
        assert "TRUNCATE TABLE users" in truncate_query
        assert "INSERT INTO users" in truncate_query

>>>>>>> 50494a4d
    @pytest.mark.asyncio
    async def test_mariadb_component_port_configuration(self):
        """Test MariaDB component port configuration."""
        # Test read component ports
        read_comp = MariaDBRead(
            name="test_read",
            description="Test read component",
            comp_type="read_mariadb",
            entity_name="users",
            query="SELECT * FROM users",
            credentials_id=1,
        )

        # Verify input ports (should be empty for read component)
        assert len(read_comp.INPUT_PORTS) == 0
        assert read_comp.ALLOW_NO_INPUTS is True

        # Verify output ports
        assert len(read_comp.OUTPUT_PORTS) == 1
        assert read_comp.OUTPUT_PORTS[0].name == "out"
        assert read_comp.OUTPUT_PORTS[0].required is True
        assert read_comp.OUTPUT_PORTS[0].fanout == "many"

        # Test write component ports
        from etl_core.components.wiring.schema import Schema
        from etl_core.components.wiring.column_definition import FieldDef, DataType

        mock_schema = Schema(
            fields=[
                FieldDef(name="id", data_type=DataType.INTEGER),
                FieldDef(name="name", data_type=DataType.STRING),
                FieldDef(name="email", data_type=DataType.STRING),
            ]
        )

        write_comp = MariaDBWrite(
            name="test_write",
            description="Test write component",
            comp_type="write_mariadb",
            entity_name="users",
            credentials_id=1,
            in_port_schemas={"in": mock_schema},
        )

        # Verify input ports
        assert len(write_comp.INPUT_PORTS) == 1
        assert write_comp.INPUT_PORTS[0].name == "in"
        assert write_comp.INPUT_PORTS[0].required is True
        assert write_comp.INPUT_PORTS[0].fanin == "many"
<<<<<<< HEAD

        # Verify output ports
        assert len(write_comp.OUTPUT_PORTS) == 1
        assert write_comp.OUTPUT_PORTS[0].name == "out"
        assert write_comp.OUTPUT_PORTS[0].required is False
        assert write_comp.OUTPUT_PORTS[0].fanout == "many"

    @pytest.mark.asyncio
    async def test_mariadb_component_schema_validation(self, mock_context):
        """Test MariaDB component schema validation."""
        from etl_core.components.wiring.schema import Schema

        # Set up mock schema
        mock_schema = Schema(
            fields=[
                FieldDef(name="id", data_type=DataType.INTEGER),
                FieldDef(name="name", data_type=DataType.STRING),
                FieldDef(name="email", data_type=DataType.STRING),
            ]
        )

        # Create a component with schema
        write_comp = MariaDBWrite(
            name="test_write",
            description="Test write component",
            comp_type="write_mariadb",
            entity_name="users",
            credentials_id=1,
            in_port_schemas={"in": mock_schema},
        )

        write_comp.context = mock_context

        # Test that schema is properly set
        assert "in" in write_comp.in_port_schemas
        assert write_comp.in_port_schemas["in"] == mock_schema

        # Test that query building works with schema
        assert write_comp._query is not None
        assert "INSERT INTO users" in write_comp._query

=======

        # Verify output ports
        assert len(write_comp.OUTPUT_PORTS) == 1
        assert write_comp.OUTPUT_PORTS[0].name == "out"
        assert write_comp.OUTPUT_PORTS[0].required is False
        assert write_comp.OUTPUT_PORTS[0].fanout == "many"

    @pytest.mark.asyncio
    async def test_mariadb_component_schema_validation(self, mock_context):
        """Test MariaDB component schema validation."""
        from etl_core.components.wiring.schema import Schema

        # Set up mock schema
        mock_schema = Schema(
            fields=[
                FieldDef(name="id", data_type=DataType.INTEGER),
                FieldDef(name="name", data_type=DataType.STRING),
                FieldDef(name="email", data_type=DataType.STRING),
            ]
        )

        # Create a component with schema
        write_comp = MariaDBWrite(
            name="test_write",
            description="Test write component",
            comp_type="write_mariadb",
            entity_name="users",
            credentials_id=1,
            in_port_schemas={"in": mock_schema},
        )

        write_comp.context = mock_context

        # Test that schema is properly set
        assert "in" in write_comp.in_port_schemas
        assert write_comp.in_port_schemas["in"] == mock_schema

        # Test that query building works with schema
        assert write_comp._query is not None
        assert "INSERT INTO users" in write_comp._query

>>>>>>> 50494a4d
    @pytest.mark.asyncio
    async def test_mariadb_component_receiver_integration(
        self, mock_context, mock_metrics
    ):
        """Test MariaDB component receiver integration."""
        write_comp = self._create_mariadb_write_with_schema(
            name="test_write",
            description="Test write component",
            comp_type="write_mariadb",
            entity_name="users",
            credentials_id=1,
        )
        write_comp.context = mock_context

        # Mock the receiver methods
        mock_receiver = AsyncMock()
        mock_receiver.write_row.return_value = {"affected_rows": 1}
        mock_receiver.write_bulk.return_value = pd.DataFrame({"id": [1]})
        mock_receiver.write_bigdata.return_value = dd.from_pandas(
            pd.DataFrame({"id": [1]}), npartitions=1
        )

        write_comp._receiver = mock_receiver

        # Test that receiver methods are called correctly
        test_row = {"id": 1, "name": "John"}
        test_df = pd.DataFrame([test_row])
        test_ddf = dd.from_pandas(test_df, npartitions=1)

        # Test row processing
        results = []
        async for result in write_comp.process_row(test_row, mock_metrics):
            results.append(result.payload)

        assert len(results) == 1
        mock_receiver.write_row.assert_called_once()

        # Test bulk processing
        results = []
        async for result in write_comp.process_bulk(test_df, mock_metrics):
            results.append(result.payload)

        assert len(results) == 1
        mock_receiver.write_bulk.assert_called_once()

        # Test bigdata processing
        results = []
        async for result in write_comp.process_bigdata(test_ddf, mock_metrics):
            results.append(result.payload)

        assert len(results) == 1
        mock_receiver.write_bigdata.assert_called_once()

    @pytest.mark.asyncio
    async def test_mariadb_component_connection_handler_integration(self, mock_context):
        """Test MariaDB component connection handler integration."""
        write_comp = self._create_mariadb_write_with_schema(
            name="test_write",
            description="Test write component",
            comp_type="write_mariadb",
            entity_name="users",
            credentials_id=1,
        )
        write_comp.context = mock_context

        # Test that connection handler is properly set up
        assert hasattr(write_comp, "_connection_handler")
<<<<<<< HEAD
        # The connection handler is set up during validation when context is set
        # We need to trigger the validation
        write_comp._build_objects()
        assert write_comp.connection_handler is not None

        # Test that connection handler is passed to receiver methods
        mock_receiver = AsyncMock()
        mock_receiver.write_row.return_value = {"affected_rows": 1}
        write_comp._receiver = mock_receiver

        test_row = {"id": 1, "name": "John"}

=======

        # Mock the connection handler to avoid actual connection attempts
        mock_connection_handler = Mock()
        write_comp._connection_handler = mock_connection_handler

        # The connection handler is set up during validation when context is set
        # We need to trigger the validation by calling _build_objects
        write_comp._build_objects()

        # Now the connection handler should be available
        assert write_comp.connection_handler is not None

        # Test that connection handler is passed to receiver methods
        mock_receiver = AsyncMock()
        mock_receiver.write_row.return_value = {"affected_rows": 1}
        write_comp._receiver = mock_receiver

        test_row = {"id": 1, "name": "John"}

>>>>>>> 50494a4d
        # Process a row to trigger receiver call
        results = []
        async for result in write_comp.process_row(test_row, Mock()):
            results.append(result.payload)

        # Verify connection handler was passed to receiver
        mock_receiver.write_row.assert_called_once()
        call_args = mock_receiver.write_row.call_args
        assert "connection_handler" in call_args.kwargs
        assert call_args.kwargs["connection_handler"] == write_comp.connection_handler


if __name__ == "__main__":
    pytest.main([__file__, "-v"])<|MERGE_RESOLUTION|>--- conflicted
+++ resolved
@@ -708,19 +708,11 @@
         mock_comp._connection_handler = mock_handler
         mock_comp.charset = "utf8"
         mock_comp.collation = "utf8_general_ci"
-<<<<<<< HEAD
 
         # This is a basic test - the actual implementation would be more complex
         assert mock_comp.charset == "utf8"
         assert mock_comp.collation == "utf8_general_ci"
 
-=======
-
-        # This is a basic test - the actual implementation would be more complex
-        assert mock_comp.charset == "utf8"
-        assert mock_comp.collation == "utf8_general_ci"
-
->>>>>>> 50494a4d
     @pytest.mark.asyncio
     async def test_mariadb_component_operation_types(self, mock_context):
         """Test MariaDB component with different operation types."""
@@ -794,7 +786,6 @@
         assert write_comp.row_batch_size == 500
         assert write_comp.bulk_chunk_size == 25_000
         assert write_comp.bigdata_partition_chunk_size == 100_000
-<<<<<<< HEAD
 
     @pytest.mark.asyncio
     async def test_mariadb_component_query_building(self, mock_context):
@@ -842,55 +833,6 @@
         assert "TRUNCATE TABLE users" in truncate_query
         assert "INSERT INTO users" in truncate_query
 
-=======
-
-    @pytest.mark.asyncio
-    async def test_mariadb_component_query_building(self, mock_context):
-        """Test MariaDB component query building functionality."""
-        write_comp = self._create_mariadb_write_with_schema(
-            name="test_write",
-            description="Test write component",
-            comp_type="write_mariadb",
-            entity_name="users",
-            credentials_id=1,
-            operation="insert",
-        )
-        write_comp.context = mock_context
-
-        # Test query building with different operations
-        columns = ["id", "name", "email"]
-
-        # Test INSERT query
-        insert_query = write_comp._build_query(
-            "users", columns, DatabaseOperation.INSERT
-        )
-        assert "INSERT INTO users" in insert_query
-        assert "id, name, email" in insert_query
-
-        # Test UPSERT query
-        upsert_query = write_comp._build_query(
-            "users", columns, DatabaseOperation.UPSERT, conflict_columns=["id"]
-        )
-        assert "INSERT INTO users" in upsert_query
-        assert "ON DUPLICATE KEY UPDATE" in upsert_query
-
-        # Test UPDATE query
-        write_comp.where_conditions = ["id = :id"]
-        update_query = write_comp._build_query(
-            "users", columns, DatabaseOperation.UPDATE
-        )
-        assert "UPDATE users" in update_query
-        assert "SET" in update_query
-        assert "WHERE" in update_query
-
-        # Test TRUNCATE query
-        truncate_query = write_comp._build_query(
-            "users", columns, DatabaseOperation.TRUNCATE
-        )
-        assert "TRUNCATE TABLE users" in truncate_query
-        assert "INSERT INTO users" in truncate_query
-
->>>>>>> 50494a4d
     @pytest.mark.asyncio
     async def test_mariadb_component_port_configuration(self):
         """Test MariaDB component port configuration."""
@@ -940,7 +882,6 @@
         assert write_comp.INPUT_PORTS[0].name == "in"
         assert write_comp.INPUT_PORTS[0].required is True
         assert write_comp.INPUT_PORTS[0].fanin == "many"
-<<<<<<< HEAD
 
         # Verify output ports
         assert len(write_comp.OUTPUT_PORTS) == 1
@@ -982,49 +923,6 @@
         assert write_comp._query is not None
         assert "INSERT INTO users" in write_comp._query
 
-=======
-
-        # Verify output ports
-        assert len(write_comp.OUTPUT_PORTS) == 1
-        assert write_comp.OUTPUT_PORTS[0].name == "out"
-        assert write_comp.OUTPUT_PORTS[0].required is False
-        assert write_comp.OUTPUT_PORTS[0].fanout == "many"
-
-    @pytest.mark.asyncio
-    async def test_mariadb_component_schema_validation(self, mock_context):
-        """Test MariaDB component schema validation."""
-        from etl_core.components.wiring.schema import Schema
-
-        # Set up mock schema
-        mock_schema = Schema(
-            fields=[
-                FieldDef(name="id", data_type=DataType.INTEGER),
-                FieldDef(name="name", data_type=DataType.STRING),
-                FieldDef(name="email", data_type=DataType.STRING),
-            ]
-        )
-
-        # Create a component with schema
-        write_comp = MariaDBWrite(
-            name="test_write",
-            description="Test write component",
-            comp_type="write_mariadb",
-            entity_name="users",
-            credentials_id=1,
-            in_port_schemas={"in": mock_schema},
-        )
-
-        write_comp.context = mock_context
-
-        # Test that schema is properly set
-        assert "in" in write_comp.in_port_schemas
-        assert write_comp.in_port_schemas["in"] == mock_schema
-
-        # Test that query building works with schema
-        assert write_comp._query is not None
-        assert "INSERT INTO users" in write_comp._query
-
->>>>>>> 50494a4d
     @pytest.mark.asyncio
     async def test_mariadb_component_receiver_integration(
         self, mock_context, mock_metrics
@@ -1092,20 +990,6 @@
 
         # Test that connection handler is properly set up
         assert hasattr(write_comp, "_connection_handler")
-<<<<<<< HEAD
-        # The connection handler is set up during validation when context is set
-        # We need to trigger the validation
-        write_comp._build_objects()
-        assert write_comp.connection_handler is not None
-
-        # Test that connection handler is passed to receiver methods
-        mock_receiver = AsyncMock()
-        mock_receiver.write_row.return_value = {"affected_rows": 1}
-        write_comp._receiver = mock_receiver
-
-        test_row = {"id": 1, "name": "John"}
-
-=======
 
         # Mock the connection handler to avoid actual connection attempts
         mock_connection_handler = Mock()
@@ -1125,7 +1009,6 @@
 
         test_row = {"id": 1, "name": "John"}
 
->>>>>>> 50494a4d
         # Process a row to trigger receiver call
         results = []
         async for result in write_comp.process_row(test_row, Mock()):
