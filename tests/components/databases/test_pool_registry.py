import threading
import time

import pytest
from sqlalchemy.engine import Engine
from motor.motor_asyncio import AsyncIOMotorClient
<<<<<<< HEAD
=======

from tests.async_mongomock import AsyncMongoMockClient
>>>>>>> ed5b7b5f

from src.etl_core.components.databases.pool_registry import (
    ConnectionPoolRegistry,
    PoolKey,
)


class TestPoolKey:
    """Test cases for PoolKey class."""

    def test_pool_key_creation(self) -> None:
        key = PoolKey(kind="sql", dsn="test://localhost:5432/db")
        assert key.kind == "sql"
        assert key.dsn == "test://localhost:5432/db"

    def test_pool_key_immutability(self) -> None:
        key = PoolKey(kind="sql", dsn="test://localhost:5432/db")
        with pytest.raises(Exception):
            # dataclass(frozen=True) -> attributes are read-only
            key.kind = "mongo"  # type: ignore[attr-defined]

    def test_pool_key_equality(self) -> None:
        key1 = PoolKey(kind="sql", dsn="test://localhost:5432/db")
        key2 = PoolKey(kind="sql", dsn="test://localhost:5432/db")
        key3 = PoolKey(kind="mongo", dsn="test://localhost:5432/db")
        assert key1 == key2
        assert key1 != key3
        assert hash(key1) == hash(key2)

    def test_normalize_pairs(self) -> None:
        pairs = {"b": 2, "a": 1, "c": 3}
        normalized = PoolKey._normalize_pairs(pairs)
        expected = (("a", 1), ("b", 2), ("c", 3))
        assert normalized == expected

    def test_for_sql_without_kwargs(self) -> None:
        key = PoolKey.for_sql(url="sqlite:///:memory:")
        assert key.kind == "sql"
        assert "sqlite:///:memory:##" in key.dsn

    def test_for_sql_with_kwargs(self) -> None:
        engine_kwargs = {"pool_size": 10, "max_overflow": 20}
        key1 = PoolKey.for_sql(url="sqlite:///:memory:", engine_kwargs=engine_kwargs)
        key2 = PoolKey.for_sql(url="sqlite:///:memory:", engine_kwargs=engine_kwargs)
        assert key1 == key2
        assert key1.kind == "sql"

    def test_for_sql_different_kwargs(self) -> None:
        key1 = PoolKey.for_sql(url="sqlite:///:memory:", engine_kwargs={"pool_size": 5})
        key2 = PoolKey.for_sql(
            url="sqlite:///:memory:", engine_kwargs={"pool_size": 10}
        )
        assert key1 != key2

    def test_for_mongo_without_kwargs(self) -> None:
        key = PoolKey.for_mongo(uri="mongodb://localhost:27017")
        assert key.kind == "mongo"
        assert "mongodb://localhost:27017##" in key.dsn

    def test_for_mongo_with_kwargs(self) -> None:
        client_kwargs = {"maxPoolSize": 10, "serverSelectionTimeoutMS": 5000}
        key1 = PoolKey.for_mongo(
            uri="mongodb://localhost:27017", client_kwargs=client_kwargs
        )
        key2 = PoolKey.for_mongo(
            uri="mongodb://localhost:27017", client_kwargs=client_kwargs
        )
        assert key1 == key2
        assert key1.kind == "mongo"

    def test_for_mongo_different_kwargs(self) -> None:
        key1 = PoolKey.for_mongo(
            uri="mongodb://localhost:27017", client_kwargs={"maxPoolSize": 10}
        )
        key2 = PoolKey.for_mongo(
            uri="mongodb://localhost:27017", client_kwargs={"maxPoolSize": 20}
        )
        assert key1 != key2


class TestConnectionPoolRegistry:
    """Test cases for ConnectionPoolRegistry class."""

    def setup_method(self) -> None:
        # Reset the singleton instance before each test.
        ConnectionPoolRegistry._instance = None  # type: ignore[attr-defined]

    def test_singleton_pattern(self) -> None:
        registry1 = ConnectionPoolRegistry.instance()
        registry2 = ConnectionPoolRegistry.instance()
        assert registry1 is registry2

    def test_initialization(self) -> None:
        registry = ConnectionPoolRegistry()
        assert registry._sql == {}  # type: ignore[attr-defined]
        assert registry._mongo == {}  # type: ignore[attr-defined]

    def test_get_sql_engine_new_connection(self) -> None:
        registry = ConnectionPoolRegistry()
        key, engine = registry.get_sql_engine(url="sqlite:///:memory:")
        assert isinstance(key, PoolKey)
        assert key.kind == "sql"
        assert isinstance(engine, Engine)
        # str(engine.url) is observable behavior of created engine
        assert str(engine.url).startswith("sqlite://")

    def test_get_sql_engine_existing_connection(self) -> None:
        registry = ConnectionPoolRegistry()
        key1, engine1 = registry.get_sql_engine(url="sqlite:///:memory:")
        key2, engine2 = registry.get_sql_engine(url="sqlite:///:memory:")
        assert key1 == key2
        assert engine1 is engine2  # pooled

    def test_get_sql_engine_with_kwargs_distinguishes_pools(self) -> None:
        registry = ConnectionPoolRegistry()
        kwargs_a = {"pool_size": 5}
        kwargs_b = {"pool_size": 10}
        key_a, engine_a = registry.get_sql_engine(
            url="sqlite:///:memory:", engine_kwargs=kwargs_a
        )
        key_b, engine_b = registry.get_sql_engine(
            url="sqlite:///:memory:", engine_kwargs=kwargs_b
        )
        assert key_a != key_b
        assert engine_a is not engine_b

    def test_lease_sql(self) -> None:
        registry = ConnectionPoolRegistry()
        key, _ = registry.get_sql_engine(url="sqlite:///:memory:")
        registry.lease_sql(key)
        stats = registry.stats()
        assert stats["sql"][key.dsn]["leased"] == 1
        assert stats["sql"][key.dsn]["opened"] == 1

    def test_release_sql(self) -> None:
        registry = ConnectionPoolRegistry()
        key, _ = registry.get_sql_engine(url="sqlite:///:memory:")
        registry.lease_sql(key)
        registry.lease_sql(key)
        registry.release_sql(key)
        stats = registry.stats()
        assert stats["sql"][key.dsn]["leased"] == 1
        assert stats["sql"][key.dsn]["opened"] == 2

    def test_release_sql_nonexistent(self) -> None:
        registry = ConnectionPoolRegistry()
        key = PoolKey(kind="sql", dsn="nonexistent")
        # should not raise
        registry.release_sql(key)

    def test_close_pool_sql_success(self) -> None:
        registry = ConnectionPoolRegistry()
        key, engine = registry.get_sql_engine(url="sqlite:///:memory:")
        # close without active leases
        result = registry.close_pool(key)
        assert result is True
        # engine has been disposed and removed from stats
        stats = registry.stats()
        assert key.dsn not in stats["sql"]
        # engine.dispose() is idempotent; calling again shouldn't be necessary,
        # but ensure the object still has the attribute
        assert hasattr(engine, "dispose")

    def test_close_pool_sql_with_leases(self) -> None:
        registry = ConnectionPoolRegistry()
        key, _ = registry.get_sql_engine(url="sqlite:///:memory:")
        registry.lease_sql(key)
        result = registry.close_pool(key)
        assert result is False  # active leases prevent close
<<<<<<< HEAD

    def test_close_pool_sql_force_close(self) -> None:
        registry = ConnectionPoolRegistry()
        key, _ = registry.get_sql_engine(url="sqlite:///:memory:")
        registry.lease_sql(key)
        result = registry.close_pool(key, force=True)
        assert result is True
        stats = registry.stats()
        assert key.dsn not in stats["sql"]

=======

    def test_close_pool_sql_force_close(self) -> None:
        registry = ConnectionPoolRegistry()
        key, _ = registry.get_sql_engine(url="sqlite:///:memory:")
        registry.lease_sql(key)
        result = registry.close_pool(key, force=True)
        assert result is True
        stats = registry.stats()
        assert key.dsn not in stats["sql"]

>>>>>>> ed5b7b5f
    def test_get_mongo_client_new_connection(self) -> None:
        registry = ConnectionPoolRegistry()
        key, client = registry.get_mongo_client(uri="mongodb://localhost:27017")
        assert isinstance(key, PoolKey)
        assert key.kind == "mongo"
<<<<<<< HEAD
        assert isinstance(client, AsyncIOMotorClient)
=======
        assert isinstance(client, (AsyncIOMotorClient, AsyncMongoMockClient))
>>>>>>> ed5b7b5f

    def test_get_mongo_client_existing_connection(self) -> None:
        registry = ConnectionPoolRegistry()
        key1, client1 = registry.get_mongo_client(uri="mongodb://localhost:27017")
        key2, client2 = registry.get_mongo_client(uri="mongodb://localhost:27017")
        assert key1 == key2
        assert client1 is client2  # pooled

    def test_lease_mongo(self) -> None:
        registry = ConnectionPoolRegistry()
        key, _ = registry.get_mongo_client(uri="mongodb://localhost:27017")
        registry.lease_mongo(key)
        stats = registry.stats()
        assert stats["mongo"][key.dsn]["leased"] == 1
        assert stats["mongo"][key.dsn]["opened"] == 1

    def test_release_mongo(self) -> None:
        registry = ConnectionPoolRegistry()
        key, _ = registry.get_mongo_client(uri="mongodb://localhost:27017")
        registry.lease_mongo(key)
        registry.lease_mongo(key)
        registry.release_mongo(key)
        stats = registry.stats()
        assert stats["mongo"][key.dsn]["leased"] == 1
        assert stats["mongo"][key.dsn]["opened"] == 2

    def test_stats_empty(self) -> None:
        registry = ConnectionPoolRegistry()
        assert registry.stats() == {"sql": {}, "mongo": {}}

    def test_stats_with_connections(self) -> None:
        registry = ConnectionPoolRegistry()
        sql_key, _ = registry.get_sql_engine(url="sqlite:///:memory:")
        mongo_key, _ = registry.get_mongo_client(uri="mongodb://localhost:27017")
        registry.lease_sql(sql_key)
        registry.lease_mongo(mongo_key)
        stats = registry.stats()
        assert "sql" in stats and "mongo" in stats
        assert sql_key.dsn in stats["sql"]
        assert mongo_key.dsn in stats["mongo"]

    def test_close_pool_mongo_success(self) -> None:
        registry = ConnectionPoolRegistry()
        key, client = registry.get_mongo_client(uri="mongodb://localhost:27017")
        # Close without active leases
        result = registry.close_pool(key)
        assert result is True
        # removed from stats
        stats = registry.stats()
        assert key.dsn not in stats["mongo"]
        # client exposes .close()
        assert hasattr(client, "close")

    def test_close_pool_nonexistent(self) -> None:
        registry = ConnectionPoolRegistry()
        key = PoolKey(kind="sql", dsn="nonexistent")
        assert registry.close_pool(key) is False

    def test_close_pool_invalid_kind(self) -> None:
        registry = ConnectionPoolRegistry()
        key = PoolKey(kind="invalid", dsn="test")
        assert registry.close_pool(key) is False

<<<<<<< HEAD
=======
    def test_close_idle_pools(self) -> None:
        registry = ConnectionPoolRegistry()
        sql_key, _ = registry.get_sql_engine(url="sqlite:///:memory:")
        mongo_key, _ = registry.get_mongo_client(uri="mongodb://localhost:27017")

        closed = registry.close_idle_pools()

        assert closed["sql"] == 1
        assert closed["mongo"] == 1
        stats = registry.stats()
        assert sql_key.dsn not in stats["sql"]
        assert mongo_key.dsn not in stats["mongo"]

>>>>>>> ed5b7b5f
    def test_thread_safety(self) -> None:
        registry = ConnectionPoolRegistry()
        results = []

        def worker() -> None:
            try:
                key, _ = registry.get_sql_engine(url="sqlite:///:memory:")
                registry.lease_sql(key)
                time.sleep(0.01)
                registry.release_sql(key)
                results.append(True)
            except Exception:
                results.append(False)

        threads = [threading.Thread(target=worker) for _ in range(10)]
        for t in threads:
            t.start()
        for t in threads:
            t.join()

        assert all(results)
        assert len(results) == 10<|MERGE_RESOLUTION|>--- conflicted
+++ resolved
@@ -4,11 +4,8 @@
 import pytest
 from sqlalchemy.engine import Engine
 from motor.motor_asyncio import AsyncIOMotorClient
-<<<<<<< HEAD
-=======
 
 from tests.async_mongomock import AsyncMongoMockClient
->>>>>>> ed5b7b5f
 
 from src.etl_core.components.databases.pool_registry import (
     ConnectionPoolRegistry,
@@ -178,7 +175,6 @@
         registry.lease_sql(key)
         result = registry.close_pool(key)
         assert result is False  # active leases prevent close
-<<<<<<< HEAD
 
     def test_close_pool_sql_force_close(self) -> None:
         registry = ConnectionPoolRegistry()
@@ -189,28 +185,12 @@
         stats = registry.stats()
         assert key.dsn not in stats["sql"]
 
-=======
-
-    def test_close_pool_sql_force_close(self) -> None:
-        registry = ConnectionPoolRegistry()
-        key, _ = registry.get_sql_engine(url="sqlite:///:memory:")
-        registry.lease_sql(key)
-        result = registry.close_pool(key, force=True)
-        assert result is True
-        stats = registry.stats()
-        assert key.dsn not in stats["sql"]
-
->>>>>>> ed5b7b5f
     def test_get_mongo_client_new_connection(self) -> None:
         registry = ConnectionPoolRegistry()
         key, client = registry.get_mongo_client(uri="mongodb://localhost:27017")
         assert isinstance(key, PoolKey)
         assert key.kind == "mongo"
-<<<<<<< HEAD
-        assert isinstance(client, AsyncIOMotorClient)
-=======
         assert isinstance(client, (AsyncIOMotorClient, AsyncMongoMockClient))
->>>>>>> ed5b7b5f
 
     def test_get_mongo_client_existing_connection(self) -> None:
         registry = ConnectionPoolRegistry()
@@ -274,8 +254,6 @@
         key = PoolKey(kind="invalid", dsn="test")
         assert registry.close_pool(key) is False
 
-<<<<<<< HEAD
-=======
     def test_close_idle_pools(self) -> None:
         registry = ConnectionPoolRegistry()
         sql_key, _ = registry.get_sql_engine(url="sqlite:///:memory:")
@@ -289,7 +267,6 @@
         assert sql_key.dsn not in stats["sql"]
         assert mongo_key.dsn not in stats["mongo"]
 
->>>>>>> ed5b7b5f
     def test_thread_safety(self) -> None:
         registry = ConnectionPoolRegistry()
         results = []
