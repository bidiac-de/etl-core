from datetime import datetime, timedelta
import inspect
from pathlib import Path
from typing import AsyncGenerator

import dask.dataframe as dd
import pandas as pd
import pytest

from etl_core.receivers.files.csv.csv_receiver import CSVReceiver
from etl_core.metrics.component_metrics.component_metrics import ComponentMetrics


@pytest.fixture
def metrics() -> ComponentMetrics:
    return ComponentMetrics(
        started_at=datetime.now(),
        processing_time=timedelta(0),
        error_count=0,
        lines_received=0,
        lines_forwarded=0,
    )


@pytest.fixture
def sample_csv_file() -> Path:
    return (
        Path(__file__).parent.parent / "components" / "data" / "csv" / "test_data.csv"
    )


@pytest.mark.asyncio
async def test_csvreceiver_read_row_streaming(
    sample_csv_file: Path, metrics: ComponentMetrics
):
    r = CSVReceiver()

    rows = r.read_row(filepath=sample_csv_file, metrics=metrics, separator=",")

    assert inspect.isasyncgen(rows) or isinstance(rows, AsyncGenerator)

    first = await asyncio.wait_for(anext(rows), timeout=0.25)
    assert set(first.keys()) == {"id", "name"}
    assert first["id"] == "1"
    assert first["name"] == "Alice"

    second = await asyncio.wait_for(anext(rows), timeout=0.25)
    assert set(second.keys()) == {"id", "name"}
    assert second["id"] == "2"
    assert second["name"] == "Bob"

    await rows.aclose()


@pytest.mark.asyncio
async def test_read_csv_bulk(sample_csv_file: Path, metrics: ComponentMetrics):
    r = CSVReceiver()
    df = await r.read_bulk(filepath=sample_csv_file, metrics=metrics, separator=",")
    assert isinstance(df, pd.DataFrame)
    assert len(df) == 3
    assert set(df.columns) == {"id", "name"}
    assert "Bob" in set(df["name"])


@pytest.mark.asyncio
async def test_read_csv_bigdata(sample_csv_file: Path, metrics: ComponentMetrics):
    r = CSVReceiver()
    ddf = await r.read_bigdata(filepath=sample_csv_file, metrics=metrics, separator=",")
    assert isinstance(ddf, dd.DataFrame)
    df = ddf.compute()
    assert len(df) == 3
    assert "Charlie" in set(df["name"])


@pytest.mark.asyncio
async def test_write_csv_row(tmp_path: Path, metrics: ComponentMetrics):
    file_path = tmp_path / "out_row.csv"
    r = CSVReceiver()

    await r.write_row(
<<<<<<< HEAD
        filepath=file_path, metrics=metrics, row={"id": "10", "name": "Daisy"}
    )
    await r.write_row(
        filepath=file_path, metrics=metrics, row={"id": "11", "name": "Eli"}
=======
        filepath=file_path,
        metrics=metrics,
        row={"id": "10", "name": "Daisy"},
        separator=",",
    )
    await r.write_row(
        filepath=file_path,
        metrics=metrics,
        row={"id": "11", "name": "Eli"},
        separator=",",
>>>>>>> 9408673f
    )

    df = await r.read_bulk(filepath=file_path, metrics=metrics, separator=",")
    assert len(df) == 2
    assert set(df["name"]) == {"Daisy", "Eli"}


@pytest.mark.asyncio
async def test_write_csv_bulk(tmp_path: Path, metrics: ComponentMetrics):
    file_path = tmp_path / "out_bulk.csv"
    file_path.touch()
    r = CSVReceiver()

    data = [
        {"id": "20", "name": "Finn"},
        {"id": "21", "name": "Gina"},
    ]
    df = pd.DataFrame(data)

    await r.write_bulk(filepath=file_path, metrics=metrics, data=df, separator=",")

    df = await r.read_bulk(filepath=file_path, metrics=metrics, separator=",")
    assert len(df) == 2
    assert set(df["name"]) == {"Finn", "Gina"}


@pytest.mark.asyncio
async def test_write_csv_bigdata(tmp_path: Path, metrics: ComponentMetrics):
    file_path = tmp_path / "out_big.csv"
    file_path.touch()
    r = CSVReceiver()

    pdf = pd.DataFrame(
        [
            {"id": 30, "name": "Hugo"},
            {"id": 31, "name": "Ivy"},
        ]
    )
    ddf_in = dd.from_pandas(pdf, npartitions=1)

    await r.write_bigdata(
        filepath=file_path, metrics=metrics, data=ddf_in, separator=","
    )

    assert file_path.exists()

    content = file_path.read_text().splitlines()

    assert content[0] == "id,name"
    assert content[1] == "30,Hugo"
    assert content[2] == "31,Ivy"<|MERGE_RESOLUTION|>--- conflicted
+++ resolved
@@ -1,3 +1,4 @@
+import asyncio
 from datetime import datetime, timedelta
 import inspect
 from pathlib import Path
@@ -78,12 +79,6 @@
     r = CSVReceiver()
 
     await r.write_row(
-<<<<<<< HEAD
-        filepath=file_path, metrics=metrics, row={"id": "10", "name": "Daisy"}
-    )
-    await r.write_row(
-        filepath=file_path, metrics=metrics, row={"id": "11", "name": "Eli"}
-=======
         filepath=file_path,
         metrics=metrics,
         row={"id": "10", "name": "Daisy"},
@@ -94,7 +89,6 @@
         metrics=metrics,
         row={"id": "11", "name": "Eli"},
         separator=",",
->>>>>>> 9408673f
     )
 
     df = await r.read_bulk(filepath=file_path, metrics=metrics, separator=",")
