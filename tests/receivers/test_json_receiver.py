<<<<<<< HEAD
=======
import asyncio
import inspect
>>>>>>> 9408673f
from datetime import datetime, timedelta
from pathlib import Path
from typing import AsyncGenerator, List, Dict
import json

import dask.dataframe as dd
import pandas as pd
import pytest
from pandas.testing import assert_frame_equal

from etl_core.receivers.files.json.json_receiver import JSONReceiver
from etl_core.metrics.component_metrics.component_metrics import ComponentMetrics


@pytest.fixture
def metrics() -> ComponentMetrics:
    return ComponentMetrics(
        started_at=datetime.now(),
        processing_time=timedelta(0),
        error_count=0,
        lines_received=0,
        lines_forwarded=0,
    )


@pytest.fixture
def sample_json_file() -> Path:
    return (
        Path(__file__).parent.parent / "components" / "data" / "json" / "testdata.json"
    )


@pytest.fixture
def sample_ndjson_file() -> Path:
    return (
        Path(__file__).parent.parent / "components" / "data" / "json" / "testdata.jsonl"
    )


@pytest.mark.asyncio
async def test_read_json_row_exact(sample_json_file: Path, metrics: ComponentMetrics):
    r = JSONReceiver()
    rows_iter = r.read_row(filepath=sample_json_file, metrics=metrics)
    assert inspect.isasyncgen(rows_iter) or isinstance(rows_iter, AsyncGenerator)

    collected: List[Dict] = []
    async for rec in rows_iter:
        collected.append(rec)

    expected = [
        {"id": 1, "name": "Alice"},
        {"id": 2, "name": "Bob"},
        {"id": 3, "name": "Charlie"},
    ]
    assert collected == expected, "order or content does not match"
    assert metrics.lines_received == len(expected)


@pytest.mark.asyncio
async def test_read_json_bulk_exact(sample_json_file: Path, metrics: ComponentMetrics):
    r = JSONReceiver()
    df = await r.read_bulk(filepath=sample_json_file, metrics=metrics)

    expected_df = pd.DataFrame(
        [
            {"id": 1, "name": "Alice"},
            {"id": 2, "name": "Bob"},
            {"id": 3, "name": "Charlie"},
        ]
    )
    df_sorted = df.sort_values("id").reset_index(drop=True)
    assert_frame_equal(df_sorted, expected_df)
    assert metrics.lines_received == 3


@pytest.mark.asyncio
async def test_read_json_bigdata_exact(
    sample_ndjson_file: Path, metrics: ComponentMetrics
):
    r = JSONReceiver()
    ddf = await r.read_bigdata(filepath=sample_ndjson_file, metrics=metrics)
    assert isinstance(ddf, dd.DataFrame)

    df = ddf.compute().sort_values("id").reset_index(drop=True)
    expected_df = pd.DataFrame(
        [
            {"id": 1, "name": "Alice"},
            {"id": 2, "name": "Bob"},
            {"id": 3, "name": "Charlie"},
        ]
    )
    assert_frame_equal(df, expected_df, check_dtype=False)
    assert metrics.lines_received == 3
    assert pd.api.types.is_integer_dtype(df["id"])
    assert df["name"].astype(str).map(type).eq(str).all()


@pytest.mark.asyncio
async def test_write_json_row_and_re_read(tmp_path: Path, metrics: ComponentMetrics):
    file_path = tmp_path / "out_row.json"
    r = JSONReceiver()

    await r.write_row(
        filepath=file_path, metrics=metrics, row={"id": 10, "name": "Daisy"}
    )
    await r.write_row(
        filepath=file_path, metrics=metrics, row={"id": 11, "name": "Eli"}
    )
<<<<<<< HEAD
=======
    assert metrics.lines_received == 2

    raw_text = file_path.read_text(encoding="utf-8").strip()
    parsed_direct: List[Dict]
    try:
        loaded = json.loads(raw_text)
        if isinstance(loaded, list):
            parsed_direct = loaded
        else:
            pytest.fail(f"unexpected JSON-Structure (no array): {type(loaded)}")
    except json.JSONDecodeError:
        parsed_direct = [
            json.loads(line) for line in raw_text.splitlines() if line.strip()
        ]
>>>>>>> 9408673f

    expected_list = [
        {"id": 10, "name": "Daisy"},
        {"id": 11, "name": "Eli"},
    ]
    assert parsed_direct == expected_list, "Direct Content does not match"

    read_metrics = ComponentMetrics(
        started_at=datetime.now(),
        processing_time=timedelta(0),
        error_count=0,
        lines_received=0,
        lines_forwarded=0,
    )
    df = await r.read_bulk(filepath=file_path, metrics=read_metrics)
    df_sorted = df.sort_values("id").reset_index(drop=True)
    expected_df = pd.DataFrame(expected_list)
    assert_frame_equal(df_sorted, expected_df)
    assert read_metrics.lines_received == 2


@pytest.mark.asyncio
async def test_write_json_bulk_exact(tmp_path: Path, metrics: ComponentMetrics):
    file_path = tmp_path / "out_bulk.json"
    r = JSONReceiver()

    data = pd.DataFrame(
        [
            {"id": 20, "name": "Finn"},
            {"id": 21, "name": "Gina"},
        ]
    )
    await r.write_bulk(filepath=file_path, metrics=metrics, data=data)
    assert metrics.lines_received == 2

    with file_path.open("r", encoding="utf-8") as f:
        direct_obj = json.load(f)
    assert isinstance(direct_obj, list)
    assert direct_obj == [
        {"id": 20, "name": "Finn"},
        {"id": 21, "name": "Gina"},
    ], "direct parsing (bulk array) does not match"

    read_metrics = ComponentMetrics(
        started_at=datetime.now(),
        processing_time=timedelta(0),
        error_count=0,
        lines_received=0,
        lines_forwarded=0,
    )
    df = await r.read_bulk(filepath=file_path, metrics=read_metrics)
    df_sorted = df.sort_values("id").reset_index(drop=True)
    assert_frame_equal(df_sorted, data.sort_values("id").reset_index(drop=True))
    assert read_metrics.lines_received == 2


@pytest.mark.asyncio
async def test_write_json_bigdata_roundtrip(tmp_path: Path, metrics: ComponentMetrics):
    out_dir = tmp_path / "big_out"
    out_dir.mkdir(parents=True, exist_ok=True)
    r = JSONReceiver()

    pdf = pd.DataFrame(
        [
            {"id": 30, "name": "Hugo"},
            {"id": 31, "name": "Ivy"},
        ]
    )
    ddf_in = dd.from_pandas(pdf, npartitions=1)
    await r.write_bigdata(filepath=out_dir, metrics=metrics, data=ddf_in)

    assert metrics.lines_received == 2

    parts = sorted(out_dir.glob("part-*.jsonl"))
    assert parts, "No partitiones wrote"

    parsed_lines = []
    for p in parts:
        with p.open("r", encoding="utf-8") as f:
            for line in f:
                line = line.strip()
                if line:
                    parsed_lines.append(json.loads(line))
    parsed_lines_sorted = sorted(parsed_lines, key=lambda x: x["id"])
    assert parsed_lines_sorted == pdf.sort_values("id").to_dict(
        orient="records"
    ), "Direct parsing (bigdata) does not match"

    ddf_out = dd.read_json([str(p) for p in parts], lines=True, blocksize="64MB")
    df_out = ddf_out.compute().sort_values("id").reset_index(drop=True)
    assert_frame_equal(
        df_out, pdf.sort_values("id").reset_index(drop=True), check_dtype=False
    )


@pytest.mark.asyncio
<<<<<<< HEAD
async def test_readjson_row_gz(tmp_path: Path, metrics: ComponentMetrics):
    """
    Optional: .gz Support – only read_row (uses open_text_auto).
    """
    import gzip
    import json as _json
    import asyncio
=======
async def test_read_json_row_gz(
    sample_json_file: Path, tmp_path: Path, metrics: ComponentMetrics
):
    """
    Test .gz read path (row base only), produces compromised file on-the-fly.
    """
    import gzip
    import json
>>>>>>> 9408673f

    gz_path = tmp_path / "rows.json.gz"
    payload = [
        {"id": 1, "name": "Alice"},
        {"id": 2, "name": "Bob"},
    ]

    def _write_gz():
        with gzip.open(gz_path, "wt", encoding="utf-8") as f:
            json.dump(payload, f)

    await asyncio.to_thread(_write_gz)

    r = JSONReceiver()
    rows_iter = r.read_row(filepath=gz_path, metrics=metrics)

    collected = []
    async for rec in rows_iter:
        collected.append(rec)

    assert collected == payload
    assert metrics.lines_received == len(payload)<|MERGE_RESOLUTION|>--- conflicted
+++ resolved
@@ -1,8 +1,5 @@
-<<<<<<< HEAD
-=======
 import asyncio
 import inspect
->>>>>>> 9408673f
 from datetime import datetime, timedelta
 from pathlib import Path
 from typing import AsyncGenerator, List, Dict
@@ -111,8 +108,6 @@
     await r.write_row(
         filepath=file_path, metrics=metrics, row={"id": 11, "name": "Eli"}
     )
-<<<<<<< HEAD
-=======
     assert metrics.lines_received == 2
 
     raw_text = file_path.read_text(encoding="utf-8").strip()
@@ -127,7 +122,6 @@
         parsed_direct = [
             json.loads(line) for line in raw_text.splitlines() if line.strip()
         ]
->>>>>>> 9408673f
 
     expected_list = [
         {"id": 10, "name": "Daisy"},
@@ -224,15 +218,6 @@
 
 
 @pytest.mark.asyncio
-<<<<<<< HEAD
-async def test_readjson_row_gz(tmp_path: Path, metrics: ComponentMetrics):
-    """
-    Optional: .gz Support – only read_row (uses open_text_auto).
-    """
-    import gzip
-    import json as _json
-    import asyncio
-=======
 async def test_read_json_row_gz(
     sample_json_file: Path, tmp_path: Path, metrics: ComponentMetrics
 ):
@@ -241,7 +226,6 @@
     """
     import gzip
     import json
->>>>>>> 9408673f
 
     gz_path = tmp_path / "rows.json.gz"
     payload = [
