from __future__ import annotations

<<<<<<< HEAD
from typing import Generator, Callable, Iterable, Tuple
=======
from typing import Generator, Callable, Iterable, Tuple, Dict
>>>>>>> f885e351
from fastapi.requests import Request

import pytest
import os
import importlib
import secrets
import sys
from fastapi.testclient import TestClient
from sqlmodel import Session, delete
from datetime import datetime, timedelta

from etl_core.main import app
from etl_core.api.dependencies import get_execution_handler, get_job_handler
from etl_core.persistance.db import engine
from etl_core.persistance.table_definitions import (
    JobTable,
    MetaDataTable,
    ComponentTable,
    LayoutTable,
)
from etl_core.metrics.component_metrics.component_metrics import ComponentMetrics


def _purge_modules(prefixes: Iterable[str]) -> None:
    keys = list(sys.modules.keys())
    to_delete = [
        name
        for name in keys
        if any(name == p or name.startswith(p + ".") for p in prefixes)
    ]
    for name in to_delete:
        sys.modules.pop(name, None)


@pytest.fixture
def fresh_client(
    monkeypatch: pytest.MonkeyPatch, request: pytest.FixtureRequest
) -> Callable[[str], TestClient]:
    """
    Build a brand‑new FastAPI TestClient for the given mode and ENSURE:
      - all app, component, and router modules are re-imported cleanly
      - the app lifespan runs (so set_registry_mode(...) takes effect)
    """

    def _make(mode: str) -> TestClient:
        monkeypatch.setenv("ETL_COMPONENT_MODE", mode)
        _purge_modules(
            (
                "etl_core.main",
                "etl_core.components",  # component registry and implementations
                "etl_core.api.routers",  # routers (schemas/jobs/execution/setup)
            )
        )
        importlib.invalidate_caches()
        import etl_core.main as main

        client = TestClient(main.app)
        client.__enter__()  # run lifespan
        request.addfinalizer(lambda: client.__exit__(None, None, None))
        return client

    return _make


@pytest.fixture()
def client() -> Generator[TestClient, None, None]:
    """
    Use TestClient as a context manager so FastAPI lifespan runs,
    which creates the shared handlers on app.state.
    """
    with TestClient(app) as c:
        yield c


@pytest.fixture
def metrics() -> ComponentMetrics:
    return ComponentMetrics(
        started_at=datetime.now(),
        processing_time=timedelta(0),
        error_count=0,
        lines_received=0,
        lines_forwarded=0,
    )


@pytest.fixture(scope="session", autouse=True)
def enable_stub_components() -> None:
    """
    Automatically run before any tests.
    Sets the registry mode to 'test' so stub components are visible.
    """
    os.environ["ETL_COMPONENT_MODE"] = "test"
    if "etl_core.main" in sys.modules:
        import etl_core.main

        importlib.reload(etl_core.main)


@pytest.fixture(autouse=True)
def clear_db() -> Generator[None, None, None]:
    """
    Ensure a clean DB before/after each test.
    """
    with Session(engine) as session:
        session.exec(delete(JobTable))
        session.exec(delete(MetaDataTable))
        session.exec(delete(ComponentTable))
        session.exec(delete(LayoutTable))
        session.commit()
    yield
    with Session(engine) as session:
        session.exec(delete(JobTable))
        session.exec(delete(MetaDataTable))
        session.exec(delete(ComponentTable))
        session.exec(delete(LayoutTable))
        session.commit()


@pytest.fixture()
def shared_job_handler(client: TestClient):
    req = Request({"type": "http", "app": client.app})
    return get_job_handler(req)


@pytest.fixture()
def reset_overrides() -> Generator[None, None, None]:
    """
    Clear FastAPI dependency overrides after each test so they don't leak.
    """
    try:
        yield
    finally:
        app.dependency_overrides.clear()


@pytest.fixture()
def override_job_handler() -> Generator[None, None, None]:
    """
    Example: override JobHandler DI for a test.
    Usage:
        class FakeJobHandler: ...
        app.dependency_overrides[get_job_handler] = lambda: FakeJobHandler()
    """
    try:
        yield
    finally:
        if get_job_handler in app.dependency_overrides:
            del app.dependency_overrides[get_job_handler]


@pytest.fixture()
def override_exec_handler() -> Generator[None, None, None]:
    """
    Example: override JobExecutionHandler DI for a test.
    Usage:
        class FakeExec: ...
        app.dependency_overrides[get_execution_handler] = lambda: FakeExec()
    """
    try:
        yield
    finally:
        if get_execution_handler in app.dependency_overrides:
            del app.dependency_overrides[get_execution_handler]


@pytest.fixture(scope="session", autouse=True)
def _set_test_env() -> Tuple[str, str]:
    """
    Session-wide: ensure test creds exist in the environment exactly once,
    without using the function-scoped 'monkeypatch'.
    """
    user = os.environ.get("APP_TEST_USER") or "test_user"
    password = os.environ.get("APP_TEST_PASSWORD") or secrets.token_urlsafe(24)
    os.environ["APP_TEST_USER"] = user
    os.environ["APP_TEST_PASSWORD"] = password
    return user, password


@pytest.fixture()
def test_creds(_set_test_env: Tuple[str, str]) -> Tuple[str, str]:
    """
    Function-scoped handle for tests that need the values.
    Reads from env guaranteed by '_set_test_env'.
    """
<<<<<<< HEAD
    return os.environ["APP_TEST_USER"], os.environ["APP_TEST_PASSWORD"]
=======
    return os.environ["APP_TEST_USER"], os.environ["APP_TEST_PASSWORD"]


@pytest.fixture()
def schema_row_min() -> Dict[str, object]:
    """
    Minimal row schema used by most tests.
    Named to allow adding more schema variants later (e.g., schema_row_with_meta).
    """
    return {"fields": [{"name": "id", "data_type": "integer", "nullable": False}]}


@pytest.fixture()
def schema_row_two_fields() -> Dict[str, object]:
    """
    Example extension for future tests: two-field integer schema.
    Not used by current tests, but here to demonstrate the pattern.
    """
    return {
        "fields": [
            {"name": "id", "data_type": "integer", "nullable": False},
            {"name": "value", "data_type": "integer", "nullable": True},
        ]
    }
>>>>>>> f885e351
<|MERGE_RESOLUTION|>--- conflicted
+++ resolved
@@ -1,15 +1,12 @@
 from __future__ import annotations
 
-<<<<<<< HEAD
-from typing import Generator, Callable, Iterable, Tuple
-=======
 from typing import Generator, Callable, Iterable, Tuple, Dict
->>>>>>> f885e351
 from fastapi.requests import Request
 
 import pytest
 import os
 import importlib
+import secrets
 import secrets
 import sys
 from fastapi.testclient import TestClient
@@ -189,9 +186,6 @@
     Function-scoped handle for tests that need the values.
     Reads from env guaranteed by '_set_test_env'.
     """
-<<<<<<< HEAD
-    return os.environ["APP_TEST_USER"], os.environ["APP_TEST_PASSWORD"]
-=======
     return os.environ["APP_TEST_USER"], os.environ["APP_TEST_PASSWORD"]
 
 
@@ -215,5 +209,4 @@
             {"name": "id", "data_type": "integer", "nullable": False},
             {"name": "value", "data_type": "integer", "nullable": True},
         ]
-    }
->>>>>>> f885e351
+    }