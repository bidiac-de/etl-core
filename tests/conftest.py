from __future__ import annotations

from datetime import datetime, timedelta
from typing import (
    Any,
    AsyncIterator,
    Callable,
    Dict,
    Generator,
    Iterable,
    List,
    Tuple,
)
from uuid import uuid4
from urllib.parse import urlencode
import asyncio
import importlib
import os
import secrets
import sys
import shutil
import tempfile
from pathlib import Path

import pandas as pd
import pytest
from fastapi.requests import Request
from fastapi.testclient import TestClient
from pytest import MonkeyPatch
from sqlmodel import Session, delete

from etl_core.main import app
from etl_core.api.dependencies import get_execution_handler, get_job_handler
from etl_core.metrics.component_metrics.component_metrics import ComponentMetrics
from etl_core.metrics.component_metrics.data_operations_metrics.data_operations_metrics import (  # noqa: E501
    DataOperationsMetrics,
)
from etl_core.persistence.db import engine
from etl_core.persistence.table_definitions import (
    ComponentTable,
    JobTable,
    LayoutTable,
    MetaDataTable,
)

from etl_core.components.databases.mongodb.mongodb_connection_handler import (
    MongoConnectionHandler,
)
from etl_core.components.databases import pool_args
from etl_core.components.databases.pool_args import build_mongo_client_kwargs


from etl_core.context.environment import Environment
from etl_core.context.credentials import Credentials
from etl_core.singletons import (
    credentials_handler as _crh_singleton,
    context_handler as _ch_singleton,
)

_TEST_LOG_DIR = Path(tempfile.mkdtemp(prefix="etl-core-logs-")).resolve()
os.environ.setdefault("LOG_DIR", str(_TEST_LOG_DIR))


@pytest.fixture
def data_ops_metrics() -> DataOperationsMetrics:
    """Fresh DataOperationsMetrics for each test."""
    return DataOperationsMetrics(
        started_at=datetime.now(),
        processing_time=timedelta(0),
        error_count=0,
        lines_received=0,
        lines_forwarded=0,
        lines_dismissed=0,
    )


def _purge_modules(prefixes: Iterable[str]) -> None:
    """
<<<<<<< HEAD
    Remove modules from sys.modules whose names match or start with any of
    the given prefixes.
=======
    Remove modules from sys.modules whose names match or start with
     any of the given prefixes.
>>>>>>> b6c54392

    This allows re-importing those modules to pick up environment overrides
    cleanly.

    Args:
<<<<<<< HEAD
        prefixes: Iterable of string prefixes. Any module whose name equals a
            prefix or starts with a prefix followed by a dot will be removed.
=======
        prefixes: An iterable of string prefixes. Any module whose name is equal to a
        prefix or starts with a prefix followed by a dot will be removed
        from sys.modules.
>>>>>>> b6c54392
    """
    keys = list(sys.modules.keys())
    to_delete = [
        name
        for name in keys
        if any(name == p or name.startswith(p + ".") for p in prefixes)
    ]
    for name in to_delete:
        sys.modules.pop(name, None)


@pytest.fixture(scope="session", autouse=True)
def _cleanup_test_logs() -> Generator[None, None, None]:
    """Ensure temporary log directory does not leak between runs."""

    try:
        yield
    finally:
        shutil.rmtree(_TEST_LOG_DIR, ignore_errors=True)


@pytest.fixture
def fresh_client(
    monkeypatch: pytest.MonkeyPatch, request: pytest.FixtureRequest
) -> Callable[[str], TestClient]:
    """
    Build a TestClient after setting ETL_COMPONENT_MODE.
    Use like: client = fresh_client("test")  # or "production"
    """

    def _make(mode: str) -> TestClient:
        monkeypatch.setenv("ETL_COMPONENT_MODE", mode)
        _purge_modules(
            (
                "etl_core.main",
                "etl_core.components",
                "etl_core.api.routers",
            )
        )
        importlib.invalidate_caches()
        import etl_core.main as main

        client = TestClient(main.app)
        client.__enter__()  # run lifespan
        request.addfinalizer(lambda: client.__exit__(None, None, None))
        return client

    return _make


@pytest.fixture()
def client() -> Generator[TestClient, None, None]:
    """
    Use TestClient as a context manager so FastAPI lifespan runs,
    which creates the shared handlers on app.state.
    """
    with TestClient(app) as c:
        yield c


@pytest.fixture
def metrics() -> ComponentMetrics:
    return ComponentMetrics(
        started_at=datetime.now(),
        processing_time=timedelta(0),
        error_count=0,
        lines_received=0,
        lines_forwarded=0,
    )


@pytest.fixture(scope="session", autouse=True)
def enable_stub_components() -> None:
    """
    Ensure component mode is 'test' for the suite unless explicitly overridden.
    """
    os.environ["ETL_COMPONENT_MODE"] = "test"
    if "etl_core.main" in sys.modules:
        import etl_core.main

        importlib.reload(etl_core.main)


@pytest.fixture(autouse=True)
def clear_db() -> Generator[None, None, None]:
    """
    Truncate core persistence tables before and after each test.
    """
    with Session(engine) as session:
        session.exec(delete(JobTable))
        session.exec(delete(MetaDataTable))
        session.exec(delete(ComponentTable))
        session.exec(delete(LayoutTable))
        session.commit()
    yield
    with Session(engine) as session:
        session.exec(delete(JobTable))
        session.exec(delete(MetaDataTable))
        session.exec(delete(ComponentTable))
        session.exec(delete(LayoutTable))
        session.commit()


@pytest.fixture()
def shared_job_handler(client: TestClient):
    """
    Convenience access to the JobHandler resolved via FastAPI dependencies.
    """
    req = Request({"type": "http", "app": client.app})
    return get_job_handler(req)


@pytest.fixture()
def reset_overrides() -> Generator[None, None, None]:
    """
    Clear FastAPI dependency overrides after each test so they don't leak.
    """
    try:
        yield
    finally:
        app.dependency_overrides.clear()


@pytest.fixture()
def override_job_handler() -> Generator[None, None, None]:
    """
    Example: override JobHandler DI for a test.
    Usage:
        class FakeJobHandler: ...
        app.dependency_overrides[get_job_handler] = lambda: FakeJobHandler()
    """
    try:
        yield
    finally:
        if get_job_handler in app.dependency_overrides:
            del app.dependency_overrides[get_job_handler]


@pytest.fixture()
def override_exec_handler() -> Generator[None, None, None]:
    """
    Example: override JobExecutionHandler DI for a test.
    Usage:
        class FakeExec: ...
        app.dependency_overrides[get_execution_handler] = lambda: FakeExec()
    """
    try:
        yield
    finally:
        if get_execution_handler in app.dependency_overrides:
            del app.dependency_overrides[get_execution_handler]


@pytest.fixture(scope="session", autouse=True)
def _set_test_env() -> Tuple[str, str]:
    """
    Provide a username/password pair for tests via env.
    If not present, generate a password.
    """
    user = os.environ.get("APP_TEST_USER") or "test_user"
    password = os.environ.get("APP_TEST_PASSWORD") or secrets.token_urlsafe(24)
    os.environ["APP_TEST_USER"] = user
    os.environ["APP_TEST_PASSWORD"] = password
    return user, password


@pytest.fixture()
def test_creds(_set_test_env: Tuple[str, str]) -> Tuple[str, str]:
    return os.environ["APP_TEST_USER"], os.environ["APP_TEST_PASSWORD"]


@pytest.fixture()
def schema_row_min() -> Dict[str, object]:
    """
    Minimal row schema used by most tests.
    Named to allow adding more schema variants later (e.g., schema_row_with_meta).
    """
    return {"fields": [{"name": "id", "data_type": "integer", "nullable": False}]}


@pytest.fixture()
def schema_row_two_fields() -> Dict[str, object]:
    """
    Example extension for future tests: two-field integer schema.
    Not used by current tests, but here to demonstrate the pattern.
    """
    return {
        "fields": [
            {"name": "id", "data_type": "integer", "nullable": False},
            {"name": "value", "data_type": "integer", "nullable": True},
        ]
    }


@pytest.fixture
def sample_docs() -> List[Dict[str, Any]]:
    return [
        {"_id": 1, "name": "John", "age": 28, "city": "Berlin", "active": True},
        {"_id": 2, "name": "Jane", "age": 31, "city": "Hamburg", "active": True},
        {"_id": 3, "name": "Bob", "age": 22, "city": "Berlin", "active": False},
        {"_id": 4, "name": "Alice", "age": 27, "city": "Munich", "active": True},
    ]


@pytest.fixture
def sample_pdf(sample_docs: List[Dict[str, Any]]) -> pd.DataFrame:
    return pd.DataFrame(sample_docs)


@pytest.fixture()
def persisted_mongo_credentials(test_creds: Tuple[str, str]) -> Tuple[Credentials, str]:
    """
    Persist real Credentials for Mongo tests (host/port/db are local/mocked).
    provider_id == credentials_id to satisfy FK to mapping table.
    """
    user, password = test_creds
    creds = Credentials(
        credentials_id=str(uuid4()),
        name="mongo_test_creds",
        user=user,
        host="localhost",
        port=27017,
        database="testdb_placeholder",
        password=password,
        pool_max_size=10,
        pool_timeout_s=30,
    )
    credentials_id = _crh_singleton().upsert(creds)
    return creds, credentials_id


@pytest.fixture()
def persisted_mongo_context_id(
    persisted_mongo_credentials: Tuple[Credentials, str],
) -> str:
    """
    Create a Credentials-Mapping Context that maps TEST to persisted Mongo creds.
    Return the context provider_id, which components use as context_id.
    """
    _, persisted_mongo_creds_id = persisted_mongo_credentials
    context_id = str(uuid4())
    _ch_singleton().upsert_credentials_mapping_context(
        context_id=context_id,
        name="mongo_test_context",
        environment=Environment.TEST.value,
        mapping_env_to_credentials_id={
            Environment.TEST.value: persisted_mongo_creds_id
        },
    )
    return context_id


async def seed_docs(
    handler: MongoConnectionHandler,
    database: str,
    collection: str,
    docs: List[Dict[str, Any]],
) -> None:
    if not docs:
        return
    with handler.lease_collection(database=database, collection=collection) as (
        _,
        coll,
    ):
        await coll.insert_many(list(docs), ordered=True)


async def get_all_docs(
    handler: MongoConnectionHandler,
    database: str,
    collection: str,
    *,
    flt: Dict[str, Any] | None = None,
    projection: Dict[str, int] | None = None,
) -> List[Dict[str, Any]]:
    out: List[Dict[str, Any]] = []
    with handler.lease_collection(database=database, collection=collection) as (
        _,
        coll,
    ):
        cursor = coll.find(
            filter=flt or {}, projection=projection, no_cursor_timeout=False
        )
        async for doc in cursor:
            out.append(doc)
    return out


@pytest.fixture
async def mongo_handler(
    persisted_mongo_credentials: Tuple[Credentials, str],
) -> AsyncIterator[Tuple[MongoConnectionHandler, str]]:
    """
    Build a MongoConnectionHandler using the persisted credentials.
    Assign a fresh DB name per test and reflect it into the persisted creds
    so components resolve the same database.
    """
    #  Connect using current persisted creds (host/port/user/pass)
    persisted_mongo_credentials, creds_id = persisted_mongo_credentials
    dbname = f"testdb_{uuid4().hex}"
    persisted_mongo_credentials.database = dbname
    _crh_singleton().upsert(
        credentials_id=creds_id,
        creds=persisted_mongo_credentials,
    )

    uri = MongoConnectionHandler.build_uri(
        host=persisted_mongo_credentials.get_parameter("host"),
        port=persisted_mongo_credentials.get_parameter("port"),
        user=persisted_mongo_credentials.get_parameter("user"),
        password=persisted_mongo_credentials.decrypted_password,
        auth_db=dbname,
        params=None,
    )
    client_kwargs = build_mongo_client_kwargs(persisted_mongo_credentials)

    handler = MongoConnectionHandler()
    handler.connect(uri=uri, client_kwargs=client_kwargs)

    try:
        yield handler, dbname
    finally:
        try:
            client = handler._client  # noqa: SLF001
            if client is not None:
                client.drop_database(dbname)
        except Exception:
            pass
        handler.close_pool(force=True)
        await asyncio.sleep(0)


@pytest.fixture(scope="session", autouse=True)
def _force_mongomock_no_auth() -> Generator[None, None, None]:
    """
    Many CI/test setups rely on mongomock-compatible URIs without auth.
    Patch the URI builder and pool args to avoid injecting username/password.
    """
    mp = MonkeyPatch()

    from tests.async_mongomock import AsyncMongoMockClient

    def _build_uri_no_auth(
        *,
        host: str,
        port: int,
        user: str | None = None,
        password: str | None = None,
        auth_db: str | None = None,
        params: Dict[str, Any] | None = None,
    ) -> str:
        base = f"mongodb://{host}:{port}"
        if auth_db:
            base = f"{base}/{auth_db}"
        if params:
            if isinstance(params, dict) and params:
                qs = urlencode(params, doseq=True)
                base = f"{base}?{qs}"
            elif isinstance(params, str) and params:
                sep = "&" if "?" in base else "?"
                base = f"{base}{sep}{params}"
        return base

    mp.setattr(
        MongoConnectionHandler,
        "build_uri",
        staticmethod(_build_uri_no_auth),
        raising=True,
    )

    _orig_build_kwargs = pool_args.build_mongo_client_kwargs

    def _kwargs_no_auth(creds_obj: Credentials) -> Dict[str, Any]:
        kw = _orig_build_kwargs(creds_obj)
        kw.pop("username", None)
        kw.pop("password", None)
        return kw

    mp.setattr(pool_args, "build_mongo_client_kwargs", _kwargs_no_auth, raising=True)

    # Ensure async Mongo connections use an in-memory mongomock client
    from etl_core.components.databases import pool_registry

    mp.setattr(
        pool_registry,
        "AsyncIOMotorClient",
        AsyncMongoMockClient,
        raising=False,
    )

    try:
        yield
    finally:
        mp.undo()


@pytest.fixture(scope="session", autouse=True)
def _force_test_env_and_memory_secret_backend() -> None:
    """
    Apply a consistent test environment + in-memory secret backend for *all* tests.

    This prevents Windows CredWrite / win32ctypes errors by ensuring we never
    hit the OS credential manager during tests.
    """
    os.environ["EXECUTION_ENV"] = Environment.TEST.value
    os.environ["SECRET_BACKEND"] = "memory"<|MERGE_RESOLUTION|>--- conflicted
+++ resolved
@@ -76,26 +76,16 @@
 
 def _purge_modules(prefixes: Iterable[str]) -> None:
     """
-<<<<<<< HEAD
-    Remove modules from sys.modules whose names match or start with any of
-    the given prefixes.
-=======
     Remove modules from sys.modules whose names match or start with
      any of the given prefixes.
->>>>>>> b6c54392
 
     This allows re-importing those modules to pick up environment overrides
     cleanly.
 
     Args:
-<<<<<<< HEAD
-        prefixes: Iterable of string prefixes. Any module whose name equals a
-            prefix or starts with a prefix followed by a dot will be removed.
-=======
         prefixes: An iterable of string prefixes. Any module whose name is equal to a
         prefix or starts with a prefix followed by a dot will be removed
         from sys.modules.
->>>>>>> b6c54392
     """
     keys = list(sys.modules.keys())
     to_delete = [
