from __future__ import annotations

<<<<<<< HEAD
from typing import Generator, Callable, Iterable, Tuple, Dict, Any, List, AsyncIterator
import motor.motor_asyncio as motor_asyncio
import pymongo
import pymongo.mongo_client as pymongo_mclient
import mongomock
import pandas as pd
from uuid import uuid4
import asyncio

from tests.utils.async_mongomock import AsyncMongoMockClient
from fastapi.requests import Request
from urllib.parse import urlencode
from pytest import MonkeyPatch

import pytest
import os
=======
from datetime import datetime, timedelta
from typing import (
    Any,
    AsyncIterator,
    Callable,
    Dict,
    Generator,
    Iterable,
    List,
    Tuple,
)
from uuid import uuid4
from urllib.parse import urlencode
import asyncio
>>>>>>> ed5b7b5f
import importlib
import os
import secrets
import sys
import shutil
import tempfile
from pathlib import Path

import pandas as pd
import pytest
from fastapi.requests import Request
from fastapi.testclient import TestClient
from pytest import MonkeyPatch
from sqlmodel import Session, delete

from etl_core.main import app
from etl_core.api.dependencies import get_execution_handler, get_job_handler
from etl_core.metrics.component_metrics.component_metrics import ComponentMetrics
from etl_core.metrics.component_metrics.data_operations_metrics.data_operations_metrics import (  # noqa: E501
    DataOperationsMetrics,
)
<<<<<<< HEAD
from etl_core.components.databases.mongodb.mongodb_connection_handler import (
    MongoConnectionHandler,
)

from etl_core.components.databases.pool_args import build_mongo_client_kwargs
from etl_core.components.databases import pool_args
=======
from etl_core.persistence.db import engine, ensure_schema
from etl_core.persistence.table_definitions import (
    ComponentTable,
    JobTable,
    LayoutTable,
    MetaDataTable,
)

from etl_core.components.databases.mongodb.mongodb_connection_handler import (
    MongoConnectionHandler,
)
from etl_core.components.databases import pool_args
from etl_core.components.databases.pool_args import build_mongo_client_kwargs


from etl_core.context.environment import Environment
from etl_core.context.credentials import Credentials
from etl_core.singletons import (
    credentials_handler as _crh_singleton,
    context_handler as _ch_singleton,
)

_TEST_LOG_DIR = Path(tempfile.mkdtemp(prefix="etl-core-logs-")).resolve()
os.environ.setdefault("LOG_DIR", str(_TEST_LOG_DIR))


ensure_schema()
>>>>>>> ed5b7b5f


@pytest.fixture
def data_ops_metrics() -> DataOperationsMetrics:
    """Fresh DataOperationsMetrics for each test."""
    return DataOperationsMetrics(
        started_at=datetime.now(),
        processing_time=timedelta(0),
        error_count=0,
        lines_received=0,
        lines_forwarded=0,
        lines_dismissed=0,
    )


def _purge_modules(prefixes: Iterable[str]) -> None:
    """
    Remove modules from sys.modules whose names match or start with
     any of the given prefixes.

    This allows re-importing those modules to pick up environment overrides
    cleanly.

    Args:
        prefixes: An iterable of string prefixes. Any module whose name is equal to a
        prefix or starts with a prefix followed by a dot will be removed
        from sys.modules.
    """
    keys = list(sys.modules.keys())
    to_delete = [
        name
        for name in keys
        if any(name == p or name.startswith(p + ".") for p in prefixes)
    ]
    for name in to_delete:
        sys.modules.pop(name, None)


@pytest.fixture(scope="session", autouse=True)
def _cleanup_test_logs() -> Generator[None, None, None]:
    """Ensure temporary log directory does not leak between runs."""

    try:
        yield
    finally:
        shutil.rmtree(_TEST_LOG_DIR, ignore_errors=True)


@pytest.fixture
def fresh_client(
    monkeypatch: pytest.MonkeyPatch, request: pytest.FixtureRequest
) -> Callable[[str], TestClient]:
    """
    Build a TestClient after setting ETL_COMPONENT_MODE.
    Use like: client = fresh_client("test")  # or "production"
    """

    def _make(mode: str) -> TestClient:
        monkeypatch.setenv("ETL_COMPONENT_MODE", mode)
        _purge_modules(
            (
                "etl_core.main",
                "etl_core.components",
                "etl_core.api.routers",
            )
        )
        importlib.invalidate_caches()
        import etl_core.main as main

        client = TestClient(main.app)
        client.__enter__()  # run lifespan
        request.addfinalizer(lambda: client.__exit__(None, None, None))
        return client

    return _make


@pytest.fixture()
def client() -> Generator[TestClient, None, None]:
    """
    Use TestClient as a context manager so FastAPI lifespan runs,
    which creates the shared handlers on app.state.
    """
    with TestClient(app) as c:
        yield c


@pytest.fixture
def metrics() -> ComponentMetrics:
    return ComponentMetrics(
        started_at=datetime.now(),
        processing_time=timedelta(0),
        error_count=0,
        lines_received=0,
        lines_forwarded=0,
    )


@pytest.fixture(scope="session", autouse=True)
def enable_stub_components() -> None:
    """
    Ensure component mode is 'test' for the suite unless explicitly overridden.
    """
    os.environ["ETL_COMPONENT_MODE"] = "test"
    if "etl_core.main" in sys.modules:
        import etl_core.main

        importlib.reload(etl_core.main)


@pytest.fixture(autouse=True)
def clear_db() -> Generator[None, None, None]:
    """
    Truncate core persistence tables before and after each test.
    """
    with Session(engine) as session:
        session.exec(delete(JobTable))
        session.exec(delete(MetaDataTable))
        session.exec(delete(ComponentTable))
        session.exec(delete(LayoutTable))
        session.commit()
    yield
    with Session(engine) as session:
        session.exec(delete(JobTable))
        session.exec(delete(MetaDataTable))
        session.exec(delete(ComponentTable))
        session.exec(delete(LayoutTable))
        session.commit()


@pytest.fixture()
def shared_job_handler(client: TestClient):
    """
    Convenience access to the JobHandler resolved via FastAPI dependencies.
    """
    req = Request({"type": "http", "app": client.app})
    return get_job_handler(req)


@pytest.fixture()
def reset_overrides() -> Generator[None, None, None]:
    """
    Clear FastAPI dependency overrides after each test so they don't leak.
    """
    try:
        yield
    finally:
        app.dependency_overrides.clear()


@pytest.fixture()
def override_job_handler() -> Generator[None, None, None]:
    """
    Example: override JobHandler DI for a test.
    Usage:
        class FakeJobHandler: ...
        app.dependency_overrides[get_job_handler] = lambda: FakeJobHandler()
    """
    try:
        yield
    finally:
        if get_job_handler in app.dependency_overrides:
            del app.dependency_overrides[get_job_handler]


@pytest.fixture()
def override_exec_handler() -> Generator[None, None, None]:
    """
    Example: override JobExecutionHandler DI for a test.
    Usage:
        class FakeExec: ...
        app.dependency_overrides[get_execution_handler] = lambda: FakeExec()
    """
    try:
        yield
    finally:
        if get_execution_handler in app.dependency_overrides:
            del app.dependency_overrides[get_execution_handler]


@pytest.fixture(scope="session", autouse=True)
def _set_test_env() -> Tuple[str, str]:
    """
    Provide a username/password pair for tests via env.
    If not present, generate a password.
    """
    user = os.environ.get("APP_TEST_USER") or "test_user"
    password = os.environ.get("APP_TEST_PASSWORD") or secrets.token_urlsafe(24)
    os.environ["APP_TEST_USER"] = user
    os.environ["APP_TEST_PASSWORD"] = password
    return user, password


@pytest.fixture()
def test_creds(_set_test_env: Tuple[str, str]) -> Tuple[str, str]:
    return os.environ["APP_TEST_USER"], os.environ["APP_TEST_PASSWORD"]


@pytest.fixture()
def schema_row_min() -> Dict[str, object]:
    """
    Minimal row schema used by most tests.
    Named to allow adding more schema variants later (e.g., schema_row_with_meta).
    """
    return {"fields": [{"name": "id", "data_type": "integer", "nullable": False}]}


@pytest.fixture()
def schema_row_two_fields() -> Dict[str, object]:
    """
    Example extension for future tests: two-field integer schema.
    Not used by current tests, but here to demonstrate the pattern.
    """
    return {
        "fields": [
            {"name": "id", "data_type": "integer", "nullable": False},
            {"name": "value", "data_type": "integer", "nullable": True},
        ]
    }


<<<<<<< HEAD
class _DummyCreds:
    def __init__(self) -> None:
        self._params: Dict[str, Any] = {
            "user": "u",
            "host": "localhost",
            "port": 27017,
            "database": "testdb",
        }
        self._password = ""

    def get_parameter(self, key: str) -> Any:
        return self._params.get(key)

    @property
    def decrypted_password(self) -> str:
        return self._password


class _DummyContext:
    def __init__(self, creds: _DummyCreds) -> None:
        self._creds = creds

    def get_credentials(self, _: int) -> _DummyCreds:
        return self._creds


@pytest.fixture(scope="session", autouse=True)
def patch_mongo_clients() -> None:
    mp = MonkeyPatch()
    # Motor async client -> async mongomock wrapper
    mp.setattr(motor_asyncio, "AsyncIOMotorClient", AsyncMongoMockClient, raising=True)

    import etl_core.components.databases.pool_registry as pool_registry_mod

    mp.setattr(
        pool_registry_mod, "AsyncIOMotorClient", AsyncMongoMockClient, raising=True
    )

    # Pymongo sync fallbacks to mongomock
    mp.setattr(pymongo, "MongoClient", mongomock.MongoClient, raising=True)
    mp.setattr(pymongo_mclient, "MongoClient", mongomock.MongoClient, raising=True)

    # keep patch active entire session
    yield
    mp.undo()


@pytest.fixture
def mongo_context() -> _DummyContext:
    return _DummyContext(_DummyCreds())


@pytest.fixture
def sample_docs() -> list[dict]:
=======
@pytest.fixture
def sample_docs() -> List[Dict[str, Any]]:
>>>>>>> ed5b7b5f
    return [
        {"_id": 1, "name": "John", "age": 28, "city": "Berlin", "active": True},
        {"_id": 2, "name": "Jane", "age": 31, "city": "Hamburg", "active": True},
        {"_id": 3, "name": "Bob", "age": 22, "city": "Berlin", "active": False},
        {"_id": 4, "name": "Alice", "age": 27, "city": "Munich", "active": True},
    ]


@pytest.fixture
<<<<<<< HEAD
def sample_pdf(sample_docs: list[dict]) -> pd.DataFrame:
    return pd.DataFrame(sample_docs)


=======
def sample_pdf(sample_docs: List[Dict[str, Any]]) -> pd.DataFrame:
    return pd.DataFrame(sample_docs)


@pytest.fixture()
def persisted_mongo_credentials(test_creds: Tuple[str, str]) -> Tuple[Credentials, str]:
    """
    Persist real Credentials for Mongo tests (host/port/db are local/mocked).
    provider_id == credentials_id to satisfy FK to mapping table.
    """
    user, password = test_creds
    creds = Credentials(
        credentials_id=str(uuid4()),
        name="mongo_test_creds",
        user=user,
        host="localhost",
        port=27017,
        database="testdb_placeholder",
        password=password,
        pool_max_size=10,
        pool_timeout_s=30,
    )
    credentials_id = _crh_singleton().upsert(creds)
    return creds, credentials_id


@pytest.fixture()
def persisted_mongo_context_id(
    persisted_mongo_credentials: Tuple[Credentials, str],
) -> str:
    """
    Create a Credentials-Mapping Context that maps TEST to persisted Mongo creds.
    Return the context provider_id, which components use as context_id.
    """
    _, persisted_mongo_creds_id = persisted_mongo_credentials
    context_id = str(uuid4())
    _ch_singleton().upsert_credentials_mapping_context(
        context_id=context_id,
        name="mongo_test_context",
        environment=Environment.TEST.value,
        mapping_env_to_credentials_id={
            Environment.TEST.value: persisted_mongo_creds_id
        },
    )
    return context_id


>>>>>>> ed5b7b5f
async def seed_docs(
    handler: MongoConnectionHandler,
    database: str,
    collection: str,
    docs: List[Dict[str, Any]],
) -> None:
    if not docs:
        return
    with handler.lease_collection(database=database, collection=collection) as (
        _,
        coll,
    ):
        await coll.insert_many(list(docs), ordered=True)


async def get_all_docs(
    handler: MongoConnectionHandler,
    database: str,
    collection: str,
    *,
    flt: Dict[str, Any] | None = None,
    projection: Dict[str, int] | None = None,
) -> List[Dict[str, Any]]:
    out: List[Dict[str, Any]] = []
    with handler.lease_collection(database=database, collection=collection) as (
        _,
        coll,
    ):
        cursor = coll.find(
            filter=flt or {}, projection=projection, no_cursor_timeout=False
        )
        async for doc in cursor:
            out.append(doc)
    return out


@pytest.fixture
async def mongo_handler(
<<<<<<< HEAD
    mongo_context,
) -> AsyncIterator[Tuple[MongoConnectionHandler, str]]:
    creds = mongo_context.get_credentials(101)
    uri = MongoConnectionHandler.build_uri(
        host=creds.get_parameter("host"),
        port=creds.get_parameter("port"),
        user=creds.get_parameter("user"),
        password=creds.decrypted_password,
        auth_db=None,
        params=None,
    )
    client_kwargs = build_mongo_client_kwargs(creds)
=======
    persisted_mongo_credentials: Tuple[Credentials, str],
) -> AsyncIterator[Tuple[MongoConnectionHandler, str]]:
    """
    Build a MongoConnectionHandler using the persisted credentials.
    Assign a fresh DB name per test and reflect it into the persisted creds
    so components resolve the same database.
    """
    #  Connect using current persisted creds (host/port/user/pass)
    persisted_mongo_credentials, creds_id = persisted_mongo_credentials
    dbname = f"testdb_{uuid4().hex}"
    persisted_mongo_credentials.database = dbname
    _crh_singleton().upsert(
        credentials_id=creds_id,
        creds=persisted_mongo_credentials,
    )

    uri = MongoConnectionHandler.build_uri(
        host=persisted_mongo_credentials.get_parameter("host"),
        port=persisted_mongo_credentials.get_parameter("port"),
        user=persisted_mongo_credentials.get_parameter("user"),
        password=persisted_mongo_credentials.decrypted_password,
        auth_db="admin",
        params=None,
    )
    client_kwargs = build_mongo_client_kwargs(persisted_mongo_credentials)
>>>>>>> ed5b7b5f

    handler = MongoConnectionHandler()
    handler.connect(uri=uri, client_kwargs=client_kwargs)

<<<<<<< HEAD
    dbname = f"testdb_{uuid4().hex}"
    creds._params["database"] = dbname  # noqa: SLF001

=======
>>>>>>> ed5b7b5f
    try:
        yield handler, dbname
    finally:
        try:
            client = handler._client  # noqa: SLF001
            if client is not None:
                client.drop_database(dbname)
        except Exception:
            pass
        handler.close_pool(force=True)
        await asyncio.sleep(0)


@pytest.fixture(scope="session", autouse=True)
<<<<<<< HEAD
def _force_mongomock_no_auth():
    mp = MonkeyPatch()

=======
def _force_mongomock_no_auth() -> Generator[None, None, None]:
    """
    Many CI/test setups rely on mongomock-compatible URIs without auth.
    Patch the URI builder and pool args to avoid injecting username/password.
    """
    mp = MonkeyPatch()

    from tests.async_mongomock import AsyncMongoMockClient

>>>>>>> ed5b7b5f
    def _build_uri_no_auth(
        *,
        host: str,
        port: int,
<<<<<<< HEAD
        user: str | None = None,
        password: str | None = None,
=======
        user: str | None = None,  # noqa: ARG001
        password: str | None = None,  # noqa: ARG001
>>>>>>> ed5b7b5f
        auth_db: str | None = None,
        params: Dict[str, Any] | None = None,
    ) -> str:
        base = f"mongodb://{host}:{port}"
<<<<<<< HEAD
        if auth_db:
            base = f"{base}/{auth_db}"
        if params:
            if isinstance(params, dict) and params:
                qs = urlencode(params, doseq=True)
                base = f"{base}?{qs}"
            elif isinstance(params, str) and params:
                sep = "&" if "?" in base else "?"
                base = f"{base}{sep}{params}"
=======
        query: Dict[str, Any] = {}
        if auth_db:
            query["authSource"] = auth_db
        if params:
            query.update(params)
        if query:
            return f"{base}/?{urlencode(query, doseq=True)}"
>>>>>>> ed5b7b5f
        return base

    mp.setattr(
        MongoConnectionHandler,
        "build_uri",
        staticmethod(_build_uri_no_auth),
        raising=True,
    )

    _orig_build_kwargs = pool_args.build_mongo_client_kwargs

<<<<<<< HEAD
    def _kwargs_no_auth(creds_obj):
=======
    def _kwargs_no_auth(creds_obj: Credentials) -> Dict[str, Any]:
>>>>>>> ed5b7b5f
        kw = _orig_build_kwargs(creds_obj)
        kw.pop("username", None)
        kw.pop("password", None)
        return kw

    mp.setattr(pool_args, "build_mongo_client_kwargs", _kwargs_no_auth, raising=True)

<<<<<<< HEAD
    yield
    mp.undo()
=======
    # Ensure async Mongo connections use an in-memory mongomock client
    from etl_core.components.databases import pool_registry

    mp.setattr(
        pool_registry,
        "AsyncIOMotorClient",
        AsyncMongoMockClient,
        raising=False,
    )

    try:
        yield
    finally:
        mp.undo()


@pytest.fixture(scope="session", autouse=True)
def _force_test_env_and_memory_secret_backend() -> None:
    """
    Apply a consistent test environment + in-memory secret backend for *all* tests.

    This prevents Windows CredWrite / win32ctypes errors by ensuring we never
    hit the OS credential manager during tests.
    """
    os.environ["EXECUTION_ENV"] = Environment.TEST.value
    os.environ["SECRET_BACKEND"] = "memory"
>>>>>>> ed5b7b5f
<|MERGE_RESOLUTION|>--- conflicted
+++ resolved
@@ -1,23 +1,5 @@
 from __future__ import annotations
 
-<<<<<<< HEAD
-from typing import Generator, Callable, Iterable, Tuple, Dict, Any, List, AsyncIterator
-import motor.motor_asyncio as motor_asyncio
-import pymongo
-import pymongo.mongo_client as pymongo_mclient
-import mongomock
-import pandas as pd
-from uuid import uuid4
-import asyncio
-
-from tests.utils.async_mongomock import AsyncMongoMockClient
-from fastapi.requests import Request
-from urllib.parse import urlencode
-from pytest import MonkeyPatch
-
-import pytest
-import os
-=======
 from datetime import datetime, timedelta
 from typing import (
     Any,
@@ -32,7 +14,6 @@
 from uuid import uuid4
 from urllib.parse import urlencode
 import asyncio
->>>>>>> ed5b7b5f
 import importlib
 import os
 import secrets
@@ -54,14 +35,6 @@
 from etl_core.metrics.component_metrics.data_operations_metrics.data_operations_metrics import (  # noqa: E501
     DataOperationsMetrics,
 )
-<<<<<<< HEAD
-from etl_core.components.databases.mongodb.mongodb_connection_handler import (
-    MongoConnectionHandler,
-)
-
-from etl_core.components.databases.pool_args import build_mongo_client_kwargs
-from etl_core.components.databases import pool_args
-=======
 from etl_core.persistence.db import engine, ensure_schema
 from etl_core.persistence.table_definitions import (
     ComponentTable,
@@ -89,7 +62,6 @@
 
 
 ensure_schema()
->>>>>>> ed5b7b5f
 
 
 @pytest.fixture
@@ -311,65 +283,8 @@
     }
 
 
-<<<<<<< HEAD
-class _DummyCreds:
-    def __init__(self) -> None:
-        self._params: Dict[str, Any] = {
-            "user": "u",
-            "host": "localhost",
-            "port": 27017,
-            "database": "testdb",
-        }
-        self._password = ""
-
-    def get_parameter(self, key: str) -> Any:
-        return self._params.get(key)
-
-    @property
-    def decrypted_password(self) -> str:
-        return self._password
-
-
-class _DummyContext:
-    def __init__(self, creds: _DummyCreds) -> None:
-        self._creds = creds
-
-    def get_credentials(self, _: int) -> _DummyCreds:
-        return self._creds
-
-
-@pytest.fixture(scope="session", autouse=True)
-def patch_mongo_clients() -> None:
-    mp = MonkeyPatch()
-    # Motor async client -> async mongomock wrapper
-    mp.setattr(motor_asyncio, "AsyncIOMotorClient", AsyncMongoMockClient, raising=True)
-
-    import etl_core.components.databases.pool_registry as pool_registry_mod
-
-    mp.setattr(
-        pool_registry_mod, "AsyncIOMotorClient", AsyncMongoMockClient, raising=True
-    )
-
-    # Pymongo sync fallbacks to mongomock
-    mp.setattr(pymongo, "MongoClient", mongomock.MongoClient, raising=True)
-    mp.setattr(pymongo_mclient, "MongoClient", mongomock.MongoClient, raising=True)
-
-    # keep patch active entire session
-    yield
-    mp.undo()
-
-
-@pytest.fixture
-def mongo_context() -> _DummyContext:
-    return _DummyContext(_DummyCreds())
-
-
-@pytest.fixture
-def sample_docs() -> list[dict]:
-=======
 @pytest.fixture
 def sample_docs() -> List[Dict[str, Any]]:
->>>>>>> ed5b7b5f
     return [
         {"_id": 1, "name": "John", "age": 28, "city": "Berlin", "active": True},
         {"_id": 2, "name": "Jane", "age": 31, "city": "Hamburg", "active": True},
@@ -379,12 +294,6 @@
 
 
 @pytest.fixture
-<<<<<<< HEAD
-def sample_pdf(sample_docs: list[dict]) -> pd.DataFrame:
-    return pd.DataFrame(sample_docs)
-
-
-=======
 def sample_pdf(sample_docs: List[Dict[str, Any]]) -> pd.DataFrame:
     return pd.DataFrame(sample_docs)
 
@@ -432,7 +341,6 @@
     return context_id
 
 
->>>>>>> ed5b7b5f
 async def seed_docs(
     handler: MongoConnectionHandler,
     database: str,
@@ -471,20 +379,6 @@
 
 @pytest.fixture
 async def mongo_handler(
-<<<<<<< HEAD
-    mongo_context,
-) -> AsyncIterator[Tuple[MongoConnectionHandler, str]]:
-    creds = mongo_context.get_credentials(101)
-    uri = MongoConnectionHandler.build_uri(
-        host=creds.get_parameter("host"),
-        port=creds.get_parameter("port"),
-        user=creds.get_parameter("user"),
-        password=creds.decrypted_password,
-        auth_db=None,
-        params=None,
-    )
-    client_kwargs = build_mongo_client_kwargs(creds)
-=======
     persisted_mongo_credentials: Tuple[Credentials, str],
 ) -> AsyncIterator[Tuple[MongoConnectionHandler, str]]:
     """
@@ -510,17 +404,10 @@
         params=None,
     )
     client_kwargs = build_mongo_client_kwargs(persisted_mongo_credentials)
->>>>>>> ed5b7b5f
 
     handler = MongoConnectionHandler()
     handler.connect(uri=uri, client_kwargs=client_kwargs)
 
-<<<<<<< HEAD
-    dbname = f"testdb_{uuid4().hex}"
-    creds._params["database"] = dbname  # noqa: SLF001
-
-=======
->>>>>>> ed5b7b5f
     try:
         yield handler, dbname
     finally:
@@ -535,11 +422,6 @@
 
 
 @pytest.fixture(scope="session", autouse=True)
-<<<<<<< HEAD
-def _force_mongomock_no_auth():
-    mp = MonkeyPatch()
-
-=======
 def _force_mongomock_no_auth() -> Generator[None, None, None]:
     """
     Many CI/test setups rely on mongomock-compatible URIs without auth.
@@ -549,33 +431,16 @@
 
     from tests.async_mongomock import AsyncMongoMockClient
 
->>>>>>> ed5b7b5f
     def _build_uri_no_auth(
         *,
         host: str,
         port: int,
-<<<<<<< HEAD
-        user: str | None = None,
-        password: str | None = None,
-=======
         user: str | None = None,  # noqa: ARG001
         password: str | None = None,  # noqa: ARG001
->>>>>>> ed5b7b5f
         auth_db: str | None = None,
         params: Dict[str, Any] | None = None,
     ) -> str:
         base = f"mongodb://{host}:{port}"
-<<<<<<< HEAD
-        if auth_db:
-            base = f"{base}/{auth_db}"
-        if params:
-            if isinstance(params, dict) and params:
-                qs = urlencode(params, doseq=True)
-                base = f"{base}?{qs}"
-            elif isinstance(params, str) and params:
-                sep = "&" if "?" in base else "?"
-                base = f"{base}{sep}{params}"
-=======
         query: Dict[str, Any] = {}
         if auth_db:
             query["authSource"] = auth_db
@@ -583,7 +448,6 @@
             query.update(params)
         if query:
             return f"{base}/?{urlencode(query, doseq=True)}"
->>>>>>> ed5b7b5f
         return base
 
     mp.setattr(
@@ -595,11 +459,7 @@
 
     _orig_build_kwargs = pool_args.build_mongo_client_kwargs
 
-<<<<<<< HEAD
-    def _kwargs_no_auth(creds_obj):
-=======
     def _kwargs_no_auth(creds_obj: Credentials) -> Dict[str, Any]:
->>>>>>> ed5b7b5f
         kw = _orig_build_kwargs(creds_obj)
         kw.pop("username", None)
         kw.pop("password", None)
@@ -607,10 +467,6 @@
 
     mp.setattr(pool_args, "build_mongo_client_kwargs", _kwargs_no_auth, raising=True)
 
-<<<<<<< HEAD
-    yield
-    mp.undo()
-=======
     # Ensure async Mongo connections use an in-memory mongomock client
     from etl_core.components.databases import pool_registry
 
@@ -636,5 +492,4 @@
     hit the OS credential manager during tests.
     """
     os.environ["EXECUTION_ENV"] = Environment.TEST.value
-    os.environ["SECRET_BACKEND"] = "memory"
->>>>>>> ed5b7b5f
+    os.environ["SECRET_BACKEND"] = "memory"