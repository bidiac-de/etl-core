--- conflicted
+++ resolved
@@ -35,17 +35,8 @@
 click
 rich
 psutil
-<<<<<<< HEAD
+xlrd
 
 # Type Checking
 mypy
-types-requests
-
-# Code Quality
-black
-flake8
-isort
-=======
-pytest-asyncio
-xlrd
->>>>>>> da4ac064
+types-requests