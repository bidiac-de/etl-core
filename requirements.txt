--- conflicted
+++ resolved
@@ -6,8 +6,9 @@
 
 # Web Framework
 fastapi
-<<<<<<< HEAD
 uvicorn
+typer
+requests
 
 # Data Validation and Models
 pydantic == v2.5.3
@@ -16,6 +17,7 @@
 sqlalchemy
 mysql-connector-python
 pymongo
+keyring
 
 # Data Processing
 pandas
@@ -31,6 +33,7 @@
 python-dotenv
 click
 rich
+psutil
 
 # Type Checking
 mypy
@@ -39,24 +42,4 @@
 # Code Quality
 black
 flake8
-isort
-pandas
-pymongo
-sqlalchemy
-keyring
-dask
-=======
-pydantic == v2.5.3
-typer
-requests
-sqlmodel
-dask
-uvicorn
-pandas
-dotenv
-pyarrow
-sqlalchemy
-pytest
-psutil
-pytest-asyncio
->>>>>>> 9408673f
+isort