--- conflicted
+++ resolved
@@ -2,9 +2,6 @@
 pytest-cov
 fastapi
 pydantic == v2.5.3
-<<<<<<< HEAD
-pytest-asyncio
-=======
 typer
 requests
 sqlmodel
@@ -16,4 +13,4 @@
 sqlalchemy
 pytest
 psutil
->>>>>>> f98f50a3
+pytest-asyncio