--- conflicted
+++ resolved
@@ -24,7 +24,7 @@
 numpy
 dask
 pyarrow
-<<<<<<< HEAD
+sqlmodel
 
 # Async Support
 asyncio
@@ -43,10 +43,4 @@
 # Code Quality
 black
 flake8
-isort
-=======
-sqlalchemy
-pytest
-psutil
-pytest-asyncio
->>>>>>> f1303438
+isort