# Development and Testing
pre-commit
pytest
pytest-cov
pytest-asyncio
<<<<<<< HEAD
=======
mongomock
>>>>>>> ccdb0c5e

# Web Framework
fastapi
uvicorn
typer
requests

# Data Validation and Models
pydantic

# Database and ORM
sqlalchemy
mysql-connector-python
psycopg2-binary
pymongo
keyring
<<<<<<< HEAD
=======
motor
>>>>>>> ccdb0c5e

# Data Processing
pandas
numpy
dask
pyarrow
sqlmodel

# Async Support
asyncio
aiofiles

# Utilities
python-dotenv
click
rich
psutil
xlrd

# Type Checking
mypy
types-requests
httpx
openpyxl<|MERGE_RESOLUTION|>--- conflicted
+++ resolved
@@ -3,10 +3,7 @@
 pytest
 pytest-cov
 pytest-asyncio
-<<<<<<< HEAD
-=======
 mongomock
->>>>>>> ccdb0c5e
 
 # Web Framework
 fastapi
@@ -23,10 +20,7 @@
 psycopg2-binary
 pymongo
 keyring
-<<<<<<< HEAD
-=======
 motor
->>>>>>> ccdb0c5e
 
 # Data Processing
 pandas
