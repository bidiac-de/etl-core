# Development and Testing
pre-commit
pytest
pytest-cov
<<<<<<< HEAD
fastapi
=======
pytest-asyncio

# Web Framework
fastapi
uvicorn
typer
requests

# Data Validation and Models
pydantic

# Database and ORM
sqlalchemy
mysql-connector-python
psycopg2-binary
pymongo
keyring

# Data Processing
pandas
numpy
dask
pyarrow
sqlmodel

# Async Support
asyncio
aiofiles

# Utilities
python-dotenv
click
rich
psutil
xlrd

# Type Checking
mypy
types-requests
httpx
openpyxl
>>>>>>> ca3512fd
<|MERGE_RESOLUTION|>--- conflicted
+++ resolved
@@ -2,9 +2,6 @@
 pre-commit
 pytest
 pytest-cov
-<<<<<<< HEAD
-fastapi
-=======
 pytest-asyncio
 
 # Web Framework
@@ -45,5 +42,4 @@
 mypy
 types-requests
 httpx
-openpyxl
->>>>>>> ca3512fd
+openpyxl