--- conflicted
+++ resolved
@@ -16,10 +16,7 @@
 # Database and ORM
 sqlalchemy
 mysql-connector-python
-<<<<<<< HEAD
-=======
 psycopg2-binary
->>>>>>> a736ace3
 pymongo
 keyring
 
