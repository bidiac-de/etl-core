from __future__ import annotations

import logging
from contextlib import asynccontextmanager
<<<<<<< HEAD
from typing import List

from starlette.config import Config
from fastapi import FastAPI
from fastapi.middleware.cors import CORSMiddleware
=======
from pathlib import Path
from typing import Any, AsyncIterator, Dict, Optional, Tuple

from apscheduler.triggers.interval import IntervalTrigger
from fastapi import FastAPI
from motor.motor_asyncio import AsyncIOMotorClient
from starlette.config import Config
>>>>>>> a220747c

from .api.helpers import autodiscover_components
<<<<<<< HEAD
from .components.component_registry import RegistryMode, set_registry_mode
=======
from .api.routers import contexts, execution, jobs, schedules, schemas, setup
from .components.component_registry import RegistryMode, set_registry_mode
from .components.databases.pool_registry import ConnectionPoolRegistry
from .logger.logging_setup import setup_logging
from .scheduling.scheduler_service import SchedulerService
from etl_core.persistence.db import ensure_schema
>>>>>>> a220747c

config = Config(".env")

_EXAMPLE_JOB_ID = "__mongo_example_job__"
_LOG = logging.getLogger("etl_core.main")


def _resolve_registry_mode() -> RegistryMode:
    raw = config("ETL_COMPONENT_MODE", cast=str)
    try:
        return RegistryMode(raw.lower())
    except ValueError:
        return RegistryMode.PRODUCTION


<<<<<<< HEAD
def _parse_origins(raw: str | None) -> List[str]:
    """
    Accept comma-separated origins from env. Use "*" to allow all origins.
    Examples:
      CORS_ALLOW_ORIGINS="http://localhost:5173,http://127.0.0.1:5173"
      CORS_ALLOW_ORIGINS="*"
    """
    if not raw or raw.strip() == "*":
        return ["*"]
    items = [p.strip() for p in raw.split(",")]
    return [x for x in items if x]


@asynccontextmanager
async def lifespan(_app: FastAPI):
    setup_logging()
    set_registry_mode(_resolve_registry_mode())
    # Ensure all components are registered under the chosen mode
=======
def _resolve_scheduler_sync_seconds() -> Optional[str]:
    return config("ETL_SCHEDULES_SYNC_SECONDS", default=None)


def _resolve_mongo_client_config() -> Tuple[Optional[str], Dict[str, Any]]:
    uri = config("ETL_MONGO_URI", default=None)
    kwargs: Dict[str, Any] = {}
    if uri is None:
        return None, kwargs

    max_pool = config("ETL_MONGO_MAX_POOL_SIZE", cast=int, default=None)
    if max_pool is not None:
        kwargs["maxPoolSize"] = max_pool

    wait_ms = config("ETL_MONGO_WAIT_QUEUE_TIMEOUT_MS", cast=int, default=None)
    if wait_ms is not None:
        kwargs["waitQueueTimeoutMS"] = wait_ms

    return uri, kwargs


def _resolve_example_job_settings() -> (
    Tuple[Optional[int], Optional[str], Optional[str]]
):
    interval = config("ETL_MONGO_EXAMPLE_INTERVAL_SECONDS", cast=int, default=None)
    db_name = config("ETL_MONGO_EXAMPLE_DB", default=None)
    coll_name = config("ETL_MONGO_EXAMPLE_COLLECTION", default=None)
    return interval, db_name, coll_name


async def example_mongo_job(*, app: FastAPI) -> None:
    """Fetch a handful of documents to validate Mongo connectivity."""
    log = logging.getLogger("etl_core.example_jobs.mongo")

    client: Optional[AsyncIOMotorClient] = getattr(app.state, "mongo_client", None)
    if client is None:
        log.debug("Mongo example job skipped: client not configured")
        return

    db_name = getattr(app.state, "example_mongo_db", None)
    coll_name = getattr(app.state, "example_mongo_collection", None)
    if not db_name or not coll_name:
        log.debug("Mongo example job skipped: database/collection missing")
        return

    async with await client.start_session() as session:
        collection = client[db_name][coll_name]
        cursor = collection.find({}, session=session).limit(5)
        try:
            docs = await cursor.to_list(length=5)
        finally:
            await cursor.close()

        log.info(
            "Example MongoDB job fetched %s documents from %s.%s",
            len(docs),
            db_name,
            coll_name,
        )


@asynccontextmanager
async def lifespan(app: FastAPI) -> AsyncIterator[None]:
    setup_logging(
        default_path=str(
            Path(__file__).with_name("config").joinpath("logging_config.yaml")
        )
    )

    ensure_schema()

    set_registry_mode(_resolve_registry_mode())
>>>>>>> a220747c
    autodiscover_components("etl_core.components")

    scheduler = SchedulerService.instance()
    sync_override = _resolve_scheduler_sync_seconds()
    if sync_override is None:
        scheduler.start()
    else:
        scheduler.start(sync_override)

    uri, client_kwargs = _resolve_mongo_client_config()
    client: Optional[AsyncIOMotorClient] = None
    if uri:
        client = AsyncIOMotorClient(uri, **client_kwargs)
        ConnectionPoolRegistry.instance().register_mongo_client(
            uri=uri,
            client=client,
            client_kwargs=client_kwargs,
        )
        _LOG.info("Mongo client initialised during startup")
    else:
        _LOG.info("Mongo client not configured; skipping initialisation")

    app.state.mongo_client = client
    app.state.mongo_client_uri = uri
    app.state.mongo_client_kwargs = client_kwargs

    interval, db_name, coll_name = _resolve_example_job_settings()
    app.state.example_mongo_db = db_name
    app.state.example_mongo_collection = coll_name

    if client and interval and interval > 0 and db_name and coll_name:
        scheduler.add_internal_job(
            job_id=_EXAMPLE_JOB_ID,
            func=example_mongo_job,
            trigger=IntervalTrigger(seconds=interval),
            kwargs={"app": app},
        )
        _LOG.info(
            "Example Mongo job scheduled every %s seconds for %s.%s",
            interval,
            db_name,
            coll_name,
        )
    else:
        _LOG.debug(
            "Example Mongo job disabled (client missing or configuration incomplete)"
        )

    try:
        # Hand control to the application
        yield
    finally:
        await SchedulerService.instance().shutdown_gracefully()

        client_close: Optional[AsyncIOMotorClient] = getattr(
            app.state, "mongo_client", None
        )
        if client_close is not None:
            client_close.close()
            app.state.mongo_client = None
            _LOG.info("Mongo client closed during shutdown")


app = FastAPI(lifespan=lifespan)

# CORS: handle both simple and preflight requests properly
allowed_origins = _parse_origins(config("CORS_ALLOW_ORIGINS", cast=str, default="*"))

# If "*" is used, credentials cannot be allowed by browsers
allow_credentials = allowed_origins != ["*"]

app.add_middleware(
    CORSMiddleware,
    allow_origins=allowed_origins,
    allow_credentials=allow_credentials,
    allow_methods=["*"],
    allow_headers=["*"],
    expose_headers=["Content-Disposition"],
    max_age=600,  # cache preflight for 10 minutes
)

# Routers
app.include_router(schemas.router)
app.include_router(setup.router)
app.include_router(jobs.router)
app.include_router(execution.router)
app.include_router(contexts.router)
<<<<<<< HEAD
=======
app.include_router(schedules.router)
>>>>>>> a220747c

if __name__ == "__main__":
    import uvicorn

    uvicorn.run("etl_core.main:app", host="127.0.0.1", port=8000, reload=True)<|MERGE_RESOLUTION|>--- conflicted
+++ resolved
@@ -2,33 +2,22 @@
 
 import logging
 from contextlib import asynccontextmanager
-<<<<<<< HEAD
-from typing import List
-
-from starlette.config import Config
-from fastapi import FastAPI
-from fastapi.middleware.cors import CORSMiddleware
-=======
 from pathlib import Path
-from typing import Any, AsyncIterator, Dict, Optional, Tuple
+from typing import Any, AsyncIterator, Dict, Optional, Tuple, List
 
 from apscheduler.triggers.interval import IntervalTrigger
 from fastapi import FastAPI
 from motor.motor_asyncio import AsyncIOMotorClient
 from starlette.config import Config
->>>>>>> a220747c
-
+
+from fastapi.middleware.cors import CORSMiddleware
 from .api.helpers import autodiscover_components
-<<<<<<< HEAD
-from .components.component_registry import RegistryMode, set_registry_mode
-=======
 from .api.routers import contexts, execution, jobs, schedules, schemas, setup
 from .components.component_registry import RegistryMode, set_registry_mode
 from .components.databases.pool_registry import ConnectionPoolRegistry
 from .logger.logging_setup import setup_logging
 from .scheduling.scheduler_service import SchedulerService
 from etl_core.persistence.db import ensure_schema
->>>>>>> a220747c
 
 config = Config(".env")
 
@@ -44,26 +33,6 @@
         return RegistryMode.PRODUCTION
 
 
-<<<<<<< HEAD
-def _parse_origins(raw: str | None) -> List[str]:
-    """
-    Accept comma-separated origins from env. Use "*" to allow all origins.
-    Examples:
-      CORS_ALLOW_ORIGINS="http://localhost:5173,http://127.0.0.1:5173"
-      CORS_ALLOW_ORIGINS="*"
-    """
-    if not raw or raw.strip() == "*":
-        return ["*"]
-    items = [p.strip() for p in raw.split(",")]
-    return [x for x in items if x]
-
-
-@asynccontextmanager
-async def lifespan(_app: FastAPI):
-    setup_logging()
-    set_registry_mode(_resolve_registry_mode())
-    # Ensure all components are registered under the chosen mode
-=======
 def _resolve_scheduler_sync_seconds() -> Optional[str]:
     return config("ETL_SCHEDULES_SYNC_SECONDS", default=None)
 
@@ -136,7 +105,6 @@
     ensure_schema()
 
     set_registry_mode(_resolve_registry_mode())
->>>>>>> a220747c
     autodiscover_components("etl_core.components")
 
     scheduler = SchedulerService.instance()
@@ -224,10 +192,7 @@
 app.include_router(jobs.router)
 app.include_router(execution.router)
 app.include_router(contexts.router)
-<<<<<<< HEAD
-=======
 app.include_router(schedules.router)
->>>>>>> a220747c
 
 if __name__ == "__main__":
     import uvicorn
