--- conflicted
+++ resolved
@@ -1,8 +1,4 @@
 from typing import List, Dict, Tuple, Any, Set, Self
-<<<<<<< HEAD
-from collections import Counter
-=======
->>>>>>> f885e351
 from etl_core.components.dataclasses import MetaData
 from pydantic import (
     Field,
@@ -16,10 +12,7 @@
 from etl_core.job_execution.retry_strategy import RetryStrategy, ConstantRetryStrategy
 from etl_core.persistance.base_models.job_base import JobBase
 from etl_core.components.wiring.ports import EdgeRef
-<<<<<<< HEAD
-=======
 from etl_core.utils.common_helpers import assert_unique
->>>>>>> f885e351
 from uuid import uuid4
 import logging
 
@@ -61,11 +54,7 @@
           - required/fanin on inputs
           - schema presence for all *used* ports
         """
-<<<<<<< HEAD
-        self._ensure_unique_names()
-=======
         assert_unique([c.name for c in self.components], context="component names")
->>>>>>> f885e351
         name_map = self._build_name_map()
         self._reset_runtime_links()
 
@@ -74,15 +63,6 @@
 
         return self
 
-<<<<<<< HEAD
-    def _ensure_unique_names(self) -> None:
-        counts = Counter(c.name for c in self.components)
-        dupes = [name for name, cnt in counts.items() if cnt > 1]
-        if dupes:
-            raise ValueError(f"Duplicate component names: {sorted(dupes)}")
-
-=======
->>>>>>> f885e351
     def _build_name_map(self) -> Dict[str, Component]:
         return {c.name: c for c in self.components}
 
