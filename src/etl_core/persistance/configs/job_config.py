--- conflicted
+++ resolved
@@ -8,10 +8,7 @@
 from etl_core.components.base_component import Component
 from etl_core.components.component_registry import component_registry
 from etl_core.components.wiring.ports import EdgeRef
-<<<<<<< HEAD
-=======
 from etl_core.utils.common_helpers import assert_unique
->>>>>>> f885e351
 
 
 def _known_component_types() -> Set[str]:
@@ -101,11 +98,7 @@
         """
         valid_types = _known_component_types()
         _assert_known_types(self.components, valid_types)
-<<<<<<< HEAD
-        _assert_unique_names(self.components)
-=======
         assert_unique([c.name for c in self.components], context="component names")
->>>>>>> f885e351
         _assert_routes_point_to_existing(self.components)
         return self
 
