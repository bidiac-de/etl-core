from abc import ABC, abstractmethod
from typing import (
    Optional,
    List,
    Any,
    Dict,
    AsyncIterator,
    ClassVar,
    Sequence,
    Iterable,
)
from uuid import uuid4
import pandas as pd
import dask.dataframe as dd

from pydantic import (
    Field,
    ConfigDict,
    model_validator,
    PrivateAttr,
    field_validator,
)

from etl_core.components.dataclasses import MetaData, Layout
from etl_core.metrics.component_metrics.component_metrics import ComponentMetrics
from etl_core.receivers.base_receiver import Receiver
from etl_core.strategies.base_strategy import ExecutionStrategy
from etl_core.strategies.bigdata_strategy import BigDataExecutionStrategy
from etl_core.strategies.bulk_strategy import BulkExecutionStrategy
from etl_core.strategies.row_strategy import RowExecutionStrategy
from etl_core.persistence.base_models.component_base import ComponentBase
from etl_core.persistence.handlers.context_handler import ContextHandler
from etl_core.components.wiring.schema import Schema
from etl_core.components.envelopes import Out
from etl_core.components.wiring.ports import OutPortSpec, InPortSpec, EdgeRef
from etl_core.components.wiring.validation import (
    validate_row_against_schema,
    validate_dataframe_against_schema,
    validate_dask_dataframe_against_schema,
)
from etl_core.context.context import Context
from etl_core.components.strategy_type import StrategyType


class Component(ComponentBase, ABC):
    """
    Base class for all components in the system.
    """

    # declarations (overridable in subclasses)
    OUTPUT_PORTS: ClassVar[Sequence[OutPortSpec]] = ()
    INPUT_PORTS: ClassVar[Sequence[InPortSpec]] = ()
    ALLOW_NO_INPUTS: ClassVar[bool] = False

    # hint for UI
    ICON: ClassVar[Optional[str]] = None

    _schema_path_separator: ClassVar[str] = "."

    def _validate_payload_against(
        self, schema: "Schema", payload: Any, *, schema_name: str
    ) -> None:
        if payload is None:
            return
        if isinstance(payload, dict):
            validate_row_against_schema(
                payload,
                schema,
                schema_name=schema_name,
                path_separator=self._schema_path_separator,
            )
            return
        if isinstance(payload, pd.DataFrame):
            validate_dataframe_against_schema(
                payload,
                schema,
                schema_name=schema_name,
                path_separator=self._schema_path_separator,
            )
            return
        if isinstance(payload, dd.DataFrame):
            validate_dask_dataframe_against_schema(
                payload,
                schema,
                schema_name=schema_name,
                path_separator=self._schema_path_separator,
            )
            return
        raise TypeError(
            f"{schema_name}: unsupported payload type {type(payload).__name__}"
        )

    def validate_out_payload(self, port: str, payload: Any) -> None:
        schema = self.schema_for_out_port(port)
        if not schema:
            raise ValueError(f"{self.name}: no schema configured for out port {port!r}")
        self._validate_payload_against(
            schema, payload, schema_name=f"{self.name}.out:{port}"
        )

    def validate_in_payload(self, port: str, payload: Any) -> None:
        schema = self.schema_for_in_port(port)
        if not schema:
            raise ValueError(f"{self.name}: no schema configured for in port {port!r}")
        self._validate_payload_against(
            schema, payload, schema_name=f"{self.name}.in:{port}"
        )

    model_config = ConfigDict(
        arbitrary_types_allowed=True,
        extra="ignore",
        validate_assignment=True,
    )
    _id: str = PrivateAttr(default_factory=lambda: str(uuid4()))

    context_id: Optional[str] = Field(
        default=None, description="Persisted Context ID to resolve during build."
    )
    _resolved_context: Optional[Context] = PrivateAttr(default=None)

    routes: Dict[str, List[EdgeRef | str]] = Field(
        default_factory=dict,
        description="out_port -> [EdgeRef|target_name]. Use EdgeRef to "
        "specify target input port.",
        json_schema_extra={"used_in_table": False},
    )
    out_port_schemas: Dict[str, Schema] = Field(
        default_factory=dict,
        description="out_port -> Schema emitted on the port.",
    )
    in_port_schemas: Dict[str, Schema] = Field(
        default_factory=dict,
        description="in_port -> Schema expected on the port.",
    )

<<<<<<< HEAD
    # dynamic ports supplied via config (merged with class-level ports)
    extra_output_ports: List[OutPortSpec] = Field(
        default_factory=list,
        description="Additional output ports declared by config "
        "(merged with class-level OUTPUT_PORTS).",
        json_schema_extra={"used_in_table": False},
    )
    extra_input_ports: List[InPortSpec] = Field(
        default_factory=list,
        description="Additional input ports declared by config "
        "(merged with class-level INPUT_PORTS).",
        json_schema_extra={"used_in_table": False},
    )
    layout: Layout = Field(
        default_factory=lambda: Layout(),
        description="UI layout info",
        json_schema_extra={"used_in_table": False},
    )
    metadata_: MetaData = Field(
        default_factory=lambda: MetaData(), json_schema_extra={"used_in_table": False}
    )
=======
    extra_output_ports: List[OutPortSpec] = Field(default_factory=list)
    extra_input_ports: List[InPortSpec] = Field(default_factory=list)
    layout: Layout = Field(default_factory=lambda: Layout())
    metadata_: MetaData = Field(default_factory=lambda: MetaData(), alias="metadata")
>>>>>>> a220747c

    _next_components: List["Component"] = PrivateAttr(default_factory=list)
    _prev_components: List["Component"] = PrivateAttr(default_factory=list)
    _out_routes: Dict[str, List["Component"]] = PrivateAttr(default_factory=dict)
    _out_edges_in_ports: Dict[str, List[str]] = PrivateAttr(default_factory=dict)

    # need to be created on the concrete component classes
    _strategy: Optional[ExecutionStrategy] = PrivateAttr(default=None)
    _receiver: Optional[Receiver] = PrivateAttr(default=None)

    @field_validator("extra_output_ports", mode="before")
    @classmethod
    def _coerce_extra_output_ports(
        cls, v: Iterable[OutPortSpec | str | dict] | None
    ) -> List[OutPortSpec]:
        if v is None:
            return []
        result: List[OutPortSpec] = []
        for item in v:
            if isinstance(item, OutPortSpec):
                result.append(item)
            elif isinstance(item, str):
                result.append(OutPortSpec(name=item))
            elif isinstance(item, dict):
                result.append(OutPortSpec(**item))
            else:
                raise TypeError(
                    "extra_output_ports items must be OutPortSpec | str | dict"
                )
        return result

    @field_validator("extra_input_ports", mode="before")
    @classmethod
    def _coerce_extra_input_ports(
        cls, v: Iterable[InPortSpec | str | dict] | None
    ) -> List[InPortSpec]:
        if v is None:
            return []
        result: List[InPortSpec] = []
        for item in v:
            if isinstance(item, InPortSpec):
                result.append(item)
            elif isinstance(item, str):
                result.append(InPortSpec(name=item))
            elif isinstance(item, dict):
                result.append(InPortSpec(**item))
            else:
                raise TypeError(
                    "extra_input_ports items must be InPortSpec | str | dict"
                )
        return result

    def _merged_out_specs(self) -> List[OutPortSpec]:
        """
        Merge class-level OUTPUT_PORTS with extra_output_ports.
        Deduplicate by name with instance extras winning last.
        """
        merged: Dict[str, OutPortSpec] = {p.name: p for p in self._class_out_specs()}
        for p in self.extra_output_ports:
            merged[p.name] = p
        return list(merged.values())

    def _merged_in_specs(self) -> List[InPortSpec]:
        """
        Merge class-level INPUT_PORTS with extra_input_ports.
        Deduplicate by name with instance extras winning last.
        """
        merged: Dict[str, InPortSpec] = {p.name: p for p in self._class_in_specs()}
        for p in self.extra_input_ports:
            merged[p.name] = p
        return list(merged.values())

    @classmethod
    def _class_out_specs(cls) -> List[OutPortSpec]:
        return list(cls.OUTPUT_PORTS)

    @classmethod
    def _class_in_specs(cls) -> List[InPortSpec]:
        return list(cls.INPUT_PORTS)

    @model_validator(mode="after")
    def _resolve_context_by_id(self) -> "Component":
        if self._resolved_context is not None:
            return self
        if not self.context_id:
            return self
        ctx_handler = ContextHandler()
        loaded = ctx_handler.get_by_id(self.context_id)
        if not loaded:
            raise ValueError(f"Context with ID {self.context_id} not found")
        ctx, _ctx_id = loaded
        if not isinstance(ctx, Context):
            raise TypeError("Resolved object is not a Context")
        self._resolved_context = ctx
        return self

    def get_resolved_context(self) -> Optional[Context]:
        return self._resolved_context

    # public instance methods used by wiring/runtime
    def expected_ports(self) -> List[OutPortSpec]:
        return self._merged_out_specs()

    def expected_in_ports(self) -> List[InPortSpec]:
        return self._merged_in_specs()

    def expected_in_port_names(self) -> List[str]:
        return [p.name for p in self._merged_in_specs()]

    @model_validator(mode="after")
    @abstractmethod
    def _build_objects(self) -> "Component":
        """
        After-instantiation hook. Override in subclasses to assign
        "self._receiver", then return "self".
        """
        return self

    @field_validator("name", "comp_type", mode="before")
    @classmethod
    def _validate_non_empty_string(cls, value: str) -> str:
        """
        Validate that the name, comp_type, and strategy_type are non-empty strings.
        """
        if not isinstance(value, str) or not value.strip():
            raise ValueError("Value must be a non-empty string.")
        return value.strip()

    @field_validator("metadata_", mode="before")
    @classmethod
    def _cast_metadata(cls, v: MetaData | dict) -> MetaData:
        if isinstance(v, MetaData):
            return v
        if isinstance(v, dict):
            # let MetaData do its own validation on timestamps, ids, etc.
            return MetaData(**v)
        raise TypeError(f"metadata must be MetaData or dict, got {type(v).__name__}")

    @field_validator("layout", mode="before")
    @classmethod
    def _cast_layout(cls, v: Layout | dict) -> Layout:
        if isinstance(v, Layout):
            return v
        if isinstance(v, dict):
            # let Layout do its own validation on coordinates, etc.
            return Layout(**v)
        raise TypeError(f"layout must be Layout or dict, got {type(v).__name__}")

    @model_validator(mode="after")
    def _require_declared_input_ports(self) -> "Component":
        """
        Every component declares at least one input port, unless it is an explicit root.
        """
        has_inputs = bool(self.expected_in_ports())
        if not has_inputs and not getattr(self, "ALLOW_NO_INPUTS", False):
            raise ValueError(
                f"{self.name}: must declare at least one input port via INPUT_PORTS "
                "or extra_input_ports, or set ALLOW_NO_INPUTS = True for a "
                "root/source component."
            )
        return self

    @field_validator("routes")
    @classmethod
    def _no_empty_route_keys(
        cls, v: Dict[str, List[EdgeRef | str]]
    ) -> Dict[str, List[EdgeRef | str]]:
        if any(not k for k in v):
            raise ValueError("routes may not contain empty port names")
        return v

    @field_validator("out_port_schemas")
    @classmethod
    def _no_empty_port_schema_names(cls, v: Dict[str, Schema]) -> Dict[str, Schema]:
        if any(not k for k in v):
            raise ValueError("port_schemas may not contain empty port names")
        return v

    @field_validator("in_port_schemas")
    @classmethod
    def _no_empty_in_port_schema_names(cls, v: Dict[str, Schema]) -> Dict[str, Schema]:
        if any(not k for k in v):
            raise ValueError("in_port_schemas may not contain empty port names")
        return v

    @model_validator(mode="after")
    def _validate_declared_ports_known(self) -> "Component":
        """
        If component declares ports, disallow typos in
        routes/port_schemas/in_port_schemas.
        """
        out_declared = {p.name for p in self.expected_ports()}
        in_declared = {p.name for p in self.expected_in_ports()}

        if out_declared:
            unknown_routes = [k for k in self.routes if k not in out_declared]
            if unknown_routes:
                raise ValueError(
                    f"{self.name}: unknown out port(s) in routes: "
                    f"{sorted(unknown_routes)}"
                )
            unknown_out_schemas = [
                k for k in self.out_port_schemas if k not in out_declared
            ]
            if unknown_out_schemas:
                raise ValueError(
                    f"{self.name}: unknown out port(s) in port_schemas: "
                    f"{sorted(unknown_out_schemas)}"
                )
            # Ensure declared ports appear in routes (empty list is fine)
            for pname in out_declared:
                self.routes.setdefault(pname, [])

        if in_declared:
            unknown_in_schemas = [
                k for k in self.in_port_schemas if k not in in_declared
            ]
            if unknown_in_schemas:
                raise ValueError(
                    f"{self.name}: unknown in port(s) in in_port_schemas: "
                    f"{sorted(unknown_in_schemas)}"
                )
        return self

    @property
    def id(self) -> str:
        """
        Get the unique identifier of the component
        :return: Unique identifier as a string
        """
        return self._id

    @property
    def strategy(self) -> ExecutionStrategy:
        if self._strategy is None:
            raise ValueError(f"No strategy set for component {self.name}")
        return self._strategy

    @strategy.setter
    def strategy(self, value: ExecutionStrategy):
        if not isinstance(value, ExecutionStrategy):
            raise TypeError(
                f"strategy must be an instance of ExecutionStrategy, "
                f"got {type(value).__name__}"
            )
        self._strategy = value

    @property
    def receiver(self) -> Receiver:
        if self._receiver is None:
            raise ValueError(f"No receiver set for component {self.name}")
        return self._receiver

    @property
    def next_components(self) -> List["Component"]:
        """
        Get the next components in the execution chain
        :return: List of next components
        """
        return self._next_components

    @next_components.setter
    def next_components(self, value: List["Component"]):
        if not isinstance(value, list):
            raise TypeError("next_components must be a list")
        self._next_components = value

    @property
    def prev_components(self) -> List["Component"]:
        """
        Get the previous components in the execution chain
        :return: List of previous components
        """
        return self._prev_components

    @prev_components.setter
    def prev_components(self, value: List["Component"]):
        if not isinstance(value, list):
            raise TypeError("prev_components must be a lis")
        self._prev_components = value

    def add_next(self, nxt: "Component"):
        """
        Add a next component to the current component
        :param nxt: The next component to add
        """
        self._next_components.append(nxt)

    def add_prev(self, prev: "Component"):
        """
        Add a previous component to the current component
        :param prev: The previous component to add
        """
        self._prev_components.append(prev)

    # Expose routing resolved at wiring time
    @property
    def out_routes(self) -> Dict[str, List["Component"]]:
        """
        out_port -> list of concrete successor Components
        (filled during wiring)
        """
        return self._out_routes

    @property
    def out_edges_in_ports(self) -> Dict[str, List[str]]:
        """
        out_port -> list of in_port names that this port routes to
        (filled during wiring)
        """
        return self._out_edges_in_ports

    def schema_for_out_port(self, port: str) -> Optional[Schema]:
        return self.out_port_schemas.get(port)

    def schema_for_in_port(self, port: str) -> Optional[Schema]:
        return self.in_port_schemas.get(port)

    def ensure_schemas_for_used_ports(
        self,
        used_in_ports: Dict[str, int],
        used_out_ports: Dict[str, int],
    ) -> None:
        """
        Called after wiring: any port with edges must have a schema.
        Kept small to stay below complexity limits.
        """
        for p, n in used_out_ports.items():
            if n > 0 and p not in self.out_port_schemas:
                raise ValueError(
                    f"Component {self.name}: out port {p!r} routes to"
                    f" {n} target(s) "
                    "but has no schema in port_schemas"
                )
        for p, n in used_in_ports.items():
            if n > 0 and p not in self.in_port_schemas:
                raise ValueError(
                    f"Component {self.name}: in port {p!r} has {n} "
                    f"upstream edge(s) "
                    "but has no schema in in_port_schemas"
                )

    async def execute(
        self,
        payload: Any,
        metrics: ComponentMetrics,
    ) -> AsyncIterator[Out]:
        """
        Invoke the strategy’s async execute and yield items so callers
        can `async for` over this directly.
        """
        async for item in self.strategy.execute(self, payload, metrics):
            yield item

    @abstractmethod
    async def process_row(self, *args: Any, **kwargs: Any) -> AsyncIterator[Out]:
        """Async generator: yield Out envelopes."""
        raise NotImplementedError

    @abstractmethod
    async def process_bulk(self, *args: Any, **kwargs: Any) -> AsyncIterator[Out]:
        """Async generator: yield Out envelopes."""
        raise NotImplementedError

    @abstractmethod
    async def process_bigdata(self, *args: Any, **kwargs: Any) -> AsyncIterator[Out]:
        """Async generator: yield Out envelopes."""
        raise NotImplementedError


def get_strategy(strategy_type: str) -> ExecutionStrategy:
    """
    Factory function to get the appropriate execution strategy based on the type
    """
    if strategy_type == StrategyType.ROW:
        return RowExecutionStrategy()
    elif strategy_type == StrategyType.BULK:
        return BulkExecutionStrategy()
    elif strategy_type == StrategyType.BIGDATA:
        return BigDataExecutionStrategy()
    else:
        raise ValueError(f"Unknown strategy type: {strategy_type}")<|MERGE_RESOLUTION|>--- conflicted
+++ resolved
@@ -20,6 +20,7 @@
     PrivateAttr,
     field_validator,
 )
+from enum import Enum
 
 from etl_core.components.dataclasses import MetaData, Layout
 from etl_core.metrics.component_metrics.component_metrics import ComponentMetrics
@@ -133,7 +134,6 @@
         description="in_port -> Schema expected on the port.",
     )
 
-<<<<<<< HEAD
     # dynamic ports supplied via config (merged with class-level ports)
     extra_output_ports: List[OutPortSpec] = Field(
         default_factory=list,
@@ -155,12 +155,6 @@
     metadata_: MetaData = Field(
         default_factory=lambda: MetaData(), json_schema_extra={"used_in_table": False}
     )
-=======
-    extra_output_ports: List[OutPortSpec] = Field(default_factory=list)
-    extra_input_ports: List[InPortSpec] = Field(default_factory=list)
-    layout: Layout = Field(default_factory=lambda: Layout())
-    metadata_: MetaData = Field(default_factory=lambda: MetaData(), alias="metadata")
->>>>>>> a220747c
 
     _next_components: List["Component"] = PrivateAttr(default_factory=list)
     _prev_components: List["Component"] = PrivateAttr(default_factory=list)
