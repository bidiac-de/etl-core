from __future__ import annotations

from abc import ABC, abstractmethod
from typing import Dict, Any

import pandas as pd
import dask.dataframe as dd
from pydantic import Field, model_validator

from etl_core.components.databases.database import DatabaseComponent
from etl_core.components.databases.sql_connection_handler import (
    SQLConnectionHandler,
)
from etl_core.components.databases.pool_args import build_sql_engine_kwargs


class SQLDatabaseComponent(DatabaseComponent, ABC):
    """
    Base class for SQL database components (MariaDB, PostgreSQL, MySQL, etc.).

    This class provides SQL-specific functionality and abstracts away
    database-specific differences while maintaining the common interface.
    """

    charset: str = Field(default="utf8", description="Character set for SQL database")
    collation: str = Field(default="", description="Collation for SQL database")

    entity_name: str = Field(..., description="Name of the target entity (table/view)")

    _connection_handler: SQLConnectionHandler = None

    @model_validator(mode="after")
    def _build_objects(self):
        """Build SQL database-specific objects after validation."""
        self._setup_connection()
        return self

    @property
    def connection_handler(self) -> SQLConnectionHandler:
        return self._connection_handler

    def _setup_connection(self):
        """Setup the SQL database connection with credentials and specific settings."""
        if not self._context:
            return

        creds = self._get_credentials()

        self._connection_handler = SQLConnectionHandler()

<<<<<<< HEAD
=======
        # Use comp_type directly instead of calling non-existent method
>>>>>>> 50494a4d
        url = SQLConnectionHandler.build_url(
            comp_type=self.comp_type,
            user=creds["user"],
            password=creds["password"],
            host=creds["host"],
            port=creds["port"],
            database=creds["database"],
        )

        credentials_obj = self._context.get_credentials(self.credentials_id)
        engine_kwargs = build_sql_engine_kwargs(credentials_obj)

        self._connection_handler.connect(url=url, engine_kwargs=engine_kwargs)

        # Force subclasses to set their own session variables
        self._setup_session_variables()
<<<<<<< HEAD

=======
        
>>>>>>> 50494a4d
    @abstractmethod
    def _setup_session_variables(self):
        """
        Setup database-specific session variables.
        Must be implemented by subclasses (MariaDB, PostgreSQL, etc.).
        """
        raise NotImplementedError

    def __del__(self):
        """Cleanup connection when component is destroyed."""
        if hasattr(self, "_connection_handler") and self._connection_handler:
            self._connection_handler.close_pool(force=True)

    @abstractmethod
    async def process_row(self, *args: Any, **kwargs: Any) -> Dict[str, Any]:
        """Process a single row. Implement in subclass."""
        raise NotImplementedError

    @abstractmethod
    async def process_bulk(self, *args: Any, **kwargs: Any) -> pd.DataFrame:
        """Process an in-memory batch. Implement in subclass."""
        raise NotImplementedError

    @abstractmethod
    async def process_bigdata(self, *args: Any, **kwargs: Any) -> dd.DataFrame:
        """
        Stream-processing for big data. Implement in subclass.
        Should be a generator to avoid materializing large data.
        """
        raise NotImplementedError<|MERGE_RESOLUTION|>--- conflicted
+++ resolved
@@ -48,10 +48,8 @@
 
         self._connection_handler = SQLConnectionHandler()
 
-<<<<<<< HEAD
-=======
+
         # Use comp_type directly instead of calling non-existent method
->>>>>>> 50494a4d
         url = SQLConnectionHandler.build_url(
             comp_type=self.comp_type,
             user=creds["user"],
@@ -68,11 +66,7 @@
 
         # Force subclasses to set their own session variables
         self._setup_session_variables()
-<<<<<<< HEAD
 
-=======
-        
->>>>>>> 50494a4d
     @abstractmethod
     def _setup_session_variables(self):
         """
