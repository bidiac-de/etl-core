--- conflicted
+++ resolved
@@ -21,11 +21,7 @@
         component: "Component",
         payload: Any,
         metrics: ComponentMetrics,
-<<<<<<< HEAD
-    ) -> AsyncIterator[Out]:  # <-- align with subclasses
-=======
     ) -> AsyncIterator[Out]:
->>>>>>> f885e351
         """
         Stream through the component logic, yielding native outputs.
         """
