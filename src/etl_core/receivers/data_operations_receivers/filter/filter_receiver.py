from __future__ import annotations

<<<<<<< HEAD
from typing import Any, AsyncGenerator, Dict
=======
from typing import Any, AsyncGenerator, Dict, Tuple
>>>>>>> f885e351
from uuid import uuid4

import pandas as pd
import dask.dataframe as dd

from etl_core.receivers.base_receiver import Receiver
from etl_core.components.data_operations.filter.comparison_rule import ComparisonRule
from etl_core.receivers.data_operations_receivers.filter.filter_helper import (
    eval_rule_on_frame,
    eval_rule_on_row,
)
from etl_core.metrics.component_metrics.data_operations_metrics.filter_metrics import (
    FilterMetrics,
)


def _apply_filter_partition(pdf: pd.DataFrame, rule: ComparisonRule) -> pd.DataFrame:
    mask = eval_rule_on_frame(pdf, rule)
    return pdf[mask]


def _apply_remainder_partition(pdf: pd.DataFrame, rule: ComparisonRule) -> pd.DataFrame:
    mask = eval_rule_on_frame(pdf, rule)
    return pdf[~mask]


class FilterReceiver(Receiver):
    """
    Split incoming data into two streams:
      - 'pass': rows that match the rule
      - 'fail': rows that do not match the rule
    All methods yield (port, payload) tuples. Metrics are updated consistently.
    """

    @staticmethod
    def _apply_filter(pdf: pd.DataFrame, rule: ComparisonRule) -> pd.DataFrame:
        """Apply filter rule to a pandas DataFrame partition."""
        mask = eval_rule_on_frame(pdf, rule)
        return pdf[mask]

    async def process_row(
        self,
        row: Dict[str, Any],
        rule: ComparisonRule,
        metrics: FilterMetrics,
    ) -> AsyncGenerator[Tuple[str, Dict[str, Any]], None]:
        metrics.lines_received += 1
        if eval_rule_on_row(row, rule):
            metrics.lines_forwarded += 1
            yield "pass", row
        else:
            metrics.lines_dismissed += 1
            yield "fail", row

    async def process_bulk(
        self,
        dataframe: pd.DataFrame,
        rule: ComparisonRule,
        metrics: FilterMetrics,
    ) -> AsyncGenerator[Tuple[str, pd.DataFrame], None]:
        mask = eval_rule_on_frame(dataframe, rule)

        total_received = int(len(dataframe))
        total_pass = int(mask.sum())
        total_fail = total_received - total_pass

        metrics.lines_received += total_received
        metrics.lines_forwarded += total_pass
        metrics.lines_dismissed += max(0, total_fail)

        if total_pass:
            yield "pass", dataframe[mask].reset_index(drop=True)
        if total_fail:
            yield "fail", dataframe[~mask].reset_index(drop=True)

    def _filter_partition(self, pdf: pd.DataFrame, rule: ComparisonRule) -> pd.DataFrame:
        """Apply filter rule to a pandas DataFrame partition."""
        return self._apply_filter(pdf, rule)

    async def process_bigdata(
        self,
        ddf: dd.DataFrame,
        rule: ComparisonRule,
        metrics: FilterMetrics,
<<<<<<< HEAD
    ) -> AsyncGenerator[dd.DataFrame, None]:
        # Use a partial function to bind the rule parameter to the instance method
        from functools import partial
        
        filtered = ddf.map_partitions(
            partial(self._filter_partition, rule=rule),
            meta=make_meta(ddf),
=======
    ) -> AsyncGenerator[Tuple[str, dd.DataFrame], None]:
        """
        Build two Dask DataFrames (pass/fail) without computing them here.
        """
        passed = ddf.map_partitions(
            _apply_filter_partition,
            rule,
            meta=ddf._meta,
            token=f"filter-pass-{uuid4().hex}",
        )
        failed = ddf.map_partitions(
            _apply_remainder_partition,
            rule,
            meta=ddf._meta,
            token=f"filter-fail-{uuid4().hex}",
>>>>>>> f885e351
        )
        try:
            total_received = int(ddf.map_partitions(len).sum().compute())
            total_pass = int(passed.map_partitions(len).sum().compute())
            total_fail = max(0, total_received - total_pass)

            metrics.lines_received += total_received
            metrics.lines_forwarded += total_pass
            metrics.lines_dismissed += total_fail
        except Exception:
            pass

        yield "pass", passed
        yield "fail", failed<|MERGE_RESOLUTION|>--- conflicted
+++ resolved
@@ -1,10 +1,7 @@
 from __future__ import annotations
 
-<<<<<<< HEAD
-from typing import Any, AsyncGenerator, Dict
-=======
 from typing import Any, AsyncGenerator, Dict, Tuple
->>>>>>> f885e351
+from uuid import uuid4
 from uuid import uuid4
 
 import pandas as pd
@@ -89,7 +86,6 @@
         ddf: dd.DataFrame,
         rule: ComparisonRule,
         metrics: FilterMetrics,
-<<<<<<< HEAD
     ) -> AsyncGenerator[dd.DataFrame, None]:
         # Use a partial function to bind the rule parameter to the instance method
         from functools import partial
@@ -97,24 +93,9 @@
         filtered = ddf.map_partitions(
             partial(self._filter_partition, rule=rule),
             meta=make_meta(ddf),
-=======
-    ) -> AsyncGenerator[Tuple[str, dd.DataFrame], None]:
-        """
-        Build two Dask DataFrames (pass/fail) without computing them here.
-        """
-        passed = ddf.map_partitions(
-            _apply_filter_partition,
-            rule,
-            meta=ddf._meta,
-            token=f"filter-pass-{uuid4().hex}",
         )
-        failed = ddf.map_partitions(
-            _apply_remainder_partition,
-            rule,
-            meta=ddf._meta,
-            token=f"filter-fail-{uuid4().hex}",
->>>>>>> f885e351
-        )
+
+        # Best-effort metrics (safe-guarded)
         try:
             total_received = int(ddf.map_partitions(len).sum().compute())
             total_pass = int(passed.map_partitions(len).sum().compute())
