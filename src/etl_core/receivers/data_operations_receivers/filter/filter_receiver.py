--- conflicted
+++ resolved
@@ -5,6 +5,7 @@
 
 import pandas as pd
 import dask.dataframe as dd
+from dask.dataframe.utils import make_meta
 
 from etl_core.receivers.base_receiver import Receiver
 from etl_core.components.data_operations.filter.comparison_rule import ComparisonRule
@@ -15,11 +16,6 @@
 from etl_core.metrics.component_metrics.data_operations_metrics.filter_metrics import (
     FilterMetrics,
 )
-
-
-def _apply_filter_partition(pdf: pd.DataFrame, rule: ComparisonRule) -> pd.DataFrame:
-    mask = eval_rule_on_frame(pdf, rule)
-    return pdf[mask]
 
 
 class FilterReceiver(Receiver):
@@ -49,6 +45,7 @@
             metrics.lines_forwarded += 1
             yield row
         else:
+            # no match, no yield
             metrics.lines_dismissed += 1
 
     async def process_bulk(
@@ -68,6 +65,7 @@
         if total_forwarded:
             yield dataframe[mask].reset_index(drop=True)
         else:
+            # yield an empty frame if nothing matches
             yield dataframe.iloc[0:0].copy()
 
     async def process_bigdata(
@@ -76,25 +74,13 @@
         rule: ComparisonRule,
         metrics: FilterMetrics,
     ) -> AsyncGenerator[dd.DataFrame, None]:
-<<<<<<< HEAD
         # Use a lambda to capture the rule parameter for the static method
         filtered = ddf.map_partitions(
             lambda pdf: self._apply_filter(pdf, rule),
             meta=make_meta(ddf),
-=======
-        """
-        Apply the filter across partitions. With the normalize_token hook
-        registered for ComparisonRule (see filter_helper.py), Dask can
-        deterministically hash 'rule' across platforms (incl. Windows).
-        """
-        filtered = ddf.map_partitions(
-            _apply_filter_partition,
-            rule,
-            meta=ddf._meta,
-            token=f"filter-{uuid4().hex}",
->>>>>>> c5eb5115
         )
 
+        # Best-effort metrics (safe-guarded)
         try:
             total_received = int(ddf.map_partitions(len).sum().compute())
             total_forwarded = int(filtered.map_partitions(len).sum().compute())
