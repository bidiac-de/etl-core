--- conflicted
+++ resolved
@@ -2,9 +2,6 @@
 from enum import Enum
 from typing import Optional, List, Any, Dict
 from uuid import uuid4
-<<<<<<< HEAD
-from pydantic import BaseModel, Field, ConfigDict, model_validator, PrivateAttr
-=======
 from pydantic import (
     BaseModel,
     Field,
@@ -13,7 +10,6 @@
     PrivateAttr,
     field_validator,
 )
->>>>>>> 69bd30d4
 
 from src.components.dataclasses import MetaData, Layout
 from src.metrics.component_metrics.component_metrics import ComponentMetrics
@@ -24,11 +20,7 @@
 from src.strategies.row_strategy import RowExecutionStrategy
 
 
-<<<<<<< HEAD
-class StrategyType(str ,Enum):
-=======
 class StrategyType(str, Enum):
->>>>>>> 69bd30d4
     """
     Enum for different strategy types
     """
@@ -54,27 +46,15 @@
     comp_type: str
     strategy_type: StrategyType = Field(default=StrategyType.ROW.value)
     next: [List[str]] = []
-<<<<<<< HEAD
-    layout: [Layout] = Field(default_factory=lambda: Layout())
-=======
     layout: Layout = Field(default_factory=lambda: Layout())
->>>>>>> 69bd30d4
     metadata: MetaData = Field(default_factory=lambda: MetaData())
 
     _next_components: List["Component"] = PrivateAttr(default_factory=list)
     _prev_components: List["Component"] = PrivateAttr(default_factory=list)
-<<<<<<< HEAD
-    metrics: Any = Field(default=None, exclude=True)
-
-    # these need to be created in the concrete component classes
-    strategy: Optional[ExecutionStrategy] = Field(default=None, exclude=True)
-    receiver: Optional[Receiver] = Field(default=None, exclude=True)
-=======
 
     # these need to be created in the concrete component classes
     _strategy: Optional[ExecutionStrategy] = PrivateAttr(default=None)
     _receiver: Optional[Receiver] = PrivateAttr(default=None)
->>>>>>> 69bd30d4
 
     @model_validator(mode="before")
     @classmethod
@@ -83,10 +63,7 @@
         """
         Each concrete component must implement this method to:
         - construct strategy and receiver
-<<<<<<< HEAD
-=======
         - modify and return the values dict
->>>>>>> 69bd30d4
         """
         raise NotImplementedError
 
