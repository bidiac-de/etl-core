from abc import ABC, abstractmethod
from typing import Optional, List, Any, Dict, AsyncIterator
from uuid import uuid4
from pydantic import (
    BaseModel,
    Field,
    ConfigDict,
    model_validator,
    PrivateAttr,
    field_validator,
)
from enum import Enum

from src.components.dataclasses import MetaData, Layout
from src.metrics.component_metrics.component_metrics import ComponentMetrics
from src.receivers.base_receiver import Receiver
from src.strategies.base_strategy import ExecutionStrategy
from src.strategies.bigdata_strategy import BigDataExecutionStrategy
from src.strategies.bulk_strategy import BulkExecutionStrategy
from src.strategies.row_strategy import RowExecutionStrategy
from pandas import DataFrame


class StrategyType(str, Enum):
    """
    Enum for different strategy types
    """

    ROW = "row"
    BULK = "bulk"
    BIGDATA = "bigdata"


class Component(BaseModel, ABC):
    """
    Base class for all components in the system
    """

    model_config = ConfigDict(
        arbitrary_types_allowed=True,
        extra="ignore",
        validate_assignment=True,
    )
    _id: str = PrivateAttr(default_factory=lambda: str(uuid4()))
    name: str
    description: str
    comp_type: str
    strategy_type: StrategyType = Field(default=StrategyType.ROW)
    next: [List[str]] = []
    layout: Layout = Field(default_factory=lambda: Layout())
    metadata: MetaData = Field(default_factory=lambda: MetaData())

    _next_components: List["Component"] = PrivateAttr(default_factory=list)
    _prev_components: List["Component"] = PrivateAttr(default_factory=list)

    # these need to be created in the concrete component classes
    _strategy: Optional[ExecutionStrategy] = PrivateAttr(default=None)
    _receiver: Optional[Receiver] = PrivateAttr(default=None)

    @model_validator(mode="after")
    @abstractmethod
    def _build_objects(self) -> "Component":
        """
        After-instantiation hook. Override in subclasses to assign
        `self._strategy` and `self._receiver`, then return `self`.
        """
        return self

<<<<<<< HEAD
    @field_validator("name", "comp_type", "strategy_type", mode="before")
    @classmethod
    def validate_non_empty_string(cls, value: str) -> str:
=======
    @field_validator("name", "comp_type", mode="before")
    @classmethod
    def _validate_non_empty_string(cls, value: str) -> str:
>>>>>>> 251a9d5d
        """
        Validate that the name, comp_type, and strategy_type are non-empty strings.
        """
        if not isinstance(value, str) or not value.strip():
            raise ValueError("Value must be a non-empty string.")
        return value.strip()

    @field_validator("metadata", mode="before")
    @classmethod
    def _cast_metadata(cls, v: MetaData | dict) -> MetaData:
        if isinstance(v, MetaData):
            return v
        if isinstance(v, dict):
            # let MetaData do its own validation on timestamps, ids, etc.
            return MetaData(**v)
        raise TypeError(f"metadata must be MetaData or dict, got {type(v).__name__}")

    @field_validator("layout", mode="before")
    @classmethod
    def _cast_layout(cls, v: Layout | dict) -> Layout:
        if isinstance(v, Layout):
            return v
        if isinstance(v, dict):
            # let Layout do its own validation on coordinates, etc.
            return Layout(**v)
        raise TypeError(f"layout must be Layout or dict, got {type(v).__name__}")

    @property
    def id(self) -> str:
        """
        Get the unique identifier of the component
        :return: Unique identifier as a string
        """
        return self._id

    @property
    def strategy(self) -> ExecutionStrategy:
        if self._strategy is None:
            raise ValueError(f"No strategy set for component {self.name}")
        return self._strategy

    @strategy.setter
    def strategy(self, value: ExecutionStrategy):
        if not isinstance(value, ExecutionStrategy):
            raise TypeError(
                f"strategy must be an instance of ExecutionStrategy, "
                f"got {type(value).__name__}"
            )
        self._strategy = value

    @property
    def receiver(self) -> Receiver:
        if self._receiver is None:
            raise ValueError(f"No receiver set for component {self.name}")
        return self._receiver

    @property
    def next_components(self) -> List["Component"]:
        """
        Get the next components in the execution chain
        :return: List of next components
        """
        return self._next_components

    @property
    def prev_components(self) -> List["Component"]:
        """
        Get the previous components in the execution chain
        :return: List of previous components
        """
        return self._prev_components

    def add_next(self, nxt: "Component"):
        """
        Add a next component to the current component
        :param nxt: The next component to add
        """
        self._next_components.append(nxt)

    def add_prev(self, prev: "Component"):
        """
        Add a previous component to the current component
        :param prev: The previous component to add
        """
        self._prev_components.append(prev)

    def execute(
        self,
        payload: Any,
        metrics: ComponentMetrics,
    ) -> AsyncIterator[Any]:
        """
        Invoke the strategy’s async `execute`, streaming native outputs.
        Returns an AsyncIterator produced by the async generator.
        """
        return self.strategy.execute(self, payload, metrics)

    @abstractmethod
    async def process_row(self, *args: Any, **kwargs: Any) -> Dict[str, Any]:
        raise NotImplementedError

    @abstractmethod
    async def process_bulk(self, *args: Any, **kwargs: Any) -> DataFrame:
        raise NotImplementedError

    @abstractmethod
    async def process_bigdata(self, *args: Any, **kwargs: Any) -> Any:
        raise NotImplementedError


def get_strategy(strategy_type: str) -> ExecutionStrategy:
    """
    Factory function to get the appropriate execution strategy based on the type
    """
    if strategy_type == StrategyType.ROW:
        return RowExecutionStrategy()
    elif strategy_type == StrategyType.BULK:
        return BulkExecutionStrategy()
    elif strategy_type == StrategyType.BIGDATA:
        return BigDataExecutionStrategy()
    else:
        raise ValueError(f"Unknown strategy type: {strategy_type}")<|MERGE_RESOLUTION|>--- conflicted
+++ resolved
@@ -66,15 +66,9 @@
         """
         return self
 
-<<<<<<< HEAD
-    @field_validator("name", "comp_type", "strategy_type", mode="before")
-    @classmethod
-    def validate_non_empty_string(cls, value: str) -> str:
-=======
     @field_validator("name", "comp_type", mode="before")
     @classmethod
     def _validate_non_empty_string(cls, value: str) -> str:
->>>>>>> 251a9d5d
         """
         Validate that the name, comp_type, and strategy_type are non-empty strings.
         """
