from pathlib import Path
from typing import List, Dict, Any
from src.components.base import Component
from src.components.column_definition import ColumnDefinition


class FileComponent(Component):
<<<<<<< HEAD
    """Abstract base class for file-based components like CSV, JSON, etc."""
    def __init__(self,
                 id: int,
                 name: str,
                 description: str,
                 componentManager,
                 filepath: Path,
                 schema_definition: List[ColumnDefinition]):
=======
    """Abstract base class for file-based components like CSV, JSON, usw."""

    def __init__(
        self,
        id: int,
        name: str,
        description: str,
        componentManager,
        filepath: Path,
        schema_definition: List[ColumnDefinition],
    ):
>>>>>>> 76921d62
        super().__init__(
            id=id,
            name=name,
            description=description,
            comp_type="file",
            componentManager=componentManager,
        )
        self.filepath = filepath
        self.schema_definition = schema_definition

    def process_row(self, row: Dict[str, Any]) -> Dict[str, Any]:
        pass

    def process_bulk(self, data: List[Dict[str, Any]]) -> List[Dict[str, Any]]:
        pass

    def process_bigdata(self, chunk_iterable):
        pass<|MERGE_RESOLUTION|>--- conflicted
+++ resolved
@@ -5,16 +5,6 @@
 
 
 class FileComponent(Component):
-<<<<<<< HEAD
-    """Abstract base class for file-based components like CSV, JSON, etc."""
-    def __init__(self,
-                 id: int,
-                 name: str,
-                 description: str,
-                 componentManager,
-                 filepath: Path,
-                 schema_definition: List[ColumnDefinition]):
-=======
     """Abstract base class for file-based components like CSV, JSON, usw."""
 
     def __init__(
@@ -26,7 +16,6 @@
         filepath: Path,
         schema_definition: List[ColumnDefinition],
     ):
->>>>>>> 76921d62
         super().__init__(
             id=id,
             name=name,
