--- conflicted
+++ resolved
@@ -1,12 +1,3 @@
-<<<<<<< HEAD
-from abc import abstractmethod, ABC
-from typing import List, Any, Iterable, Dict, AsyncIterator
-import pandas as pd
-import dask.dataframe as dd
-from pydantic import Field, model_validator
-
-from src.components.base_component import Component, StrategyType
-=======
 # src/components/databases/database.py
 from __future__ import annotations
 
@@ -14,16 +5,18 @@
 from typing import List
 
 from pydantic import Field
+, Dict, AsyncIterator
+import pandas as pd
+import dask.dataframe as dd
+from pydantic import Field, model_validator
 
-from src.components.base_component import Component
->>>>>>> 91f60e3e
+from src.components.base_component import Component, StrategyType
 from src.components.column_definition import ColumnDefinition
 from src.context.context import Context
 from src.receivers.databases.mariadb import MariaDBReceiver
 
 
 class DatabaseComponent(Component, ABC):
-<<<<<<< HEAD
     """Base class for database components with MariaDB support."""
     
     # Database-specific fields
@@ -140,7 +133,6 @@
 
 # Import the strategy factory function
 from src.components.base_component import get_strategy
-=======
     """
     Base for all database components (Mongo, SQL, ...).
 
@@ -181,5 +173,4 @@
             "Records per chunk inside each Dask partition for bigdata mode "
             "(used by readers/writers)."
         ),
-    )
->>>>>>> 91f60e3e
+    )