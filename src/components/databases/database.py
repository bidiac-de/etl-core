# base class for database operations
from typing import List
from components.base import Component
from src.components.column_definition import ColumnDefinition


class Credentials:
    def __init__(self, user: str, password: str, host: str, port: int):
        self.user = user
        self.password = password
        self.host = host
        self.port = port


class ConnectionHandler:
    def connect(self):
        print("[ConnectionHandler] Connecting to database")

    def disconnect(self):
        print("[ConnectionHandler] Disconnecting")


class DatabaseComponent(Component):
<<<<<<< HEAD
    def __init__(
            self,
            id: int,
            name: str,
            description: str,
            credentials: Credentials,
            connection_handler: ConnectionHandler,
            schema_definition: List[ColumnDefinition]
    ):
        super().__init__(
            id=id,
            name=name,
            description=description,
            comp_type="database"
        )
=======
    def _init_(
        self,
        id: int,
        name: str,
        description: str,
        credentials: Credentials,
        connection_handler: ConnectionHandler,
        schema_definition: List[ColumnDefinition],
    ):
        super()._init_(id=id, name=name, description=description, comp_type="database")
>>>>>>> 76921d62
        self.credentials = credentials
        self.connectionHandler = connection_handler
        self.schemaDefinition = schema_definition

    def process_row(self, row):
        print(f"[DatabaseComponent] processing row: {row}")
        return row

    def process_bulk(self, data):
        print("[DatabaseComponent] processing bulk data")
        return data

    def process_bigdata(self, chunk_iterable):
        print("[DatabaseComponent] processing big data stream")
        return list(chunk_iterable)<|MERGE_RESOLUTION|>--- conflicted
+++ resolved
@@ -21,7 +21,6 @@
 
 
 class DatabaseComponent(Component):
-<<<<<<< HEAD
     def __init__(
             self,
             id: int,
@@ -37,18 +36,6 @@
             description=description,
             comp_type="database"
         )
-=======
-    def _init_(
-        self,
-        id: int,
-        name: str,
-        description: str,
-        credentials: Credentials,
-        connection_handler: ConnectionHandler,
-        schema_definition: List[ColumnDefinition],
-    ):
-        super()._init_(id=id, name=name, description=description, comp_type="database")
->>>>>>> 76921d62
         self.credentials = credentials
         self.connectionHandler = connection_handler
         self.schemaDefinition = schema_definition
