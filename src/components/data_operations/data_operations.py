--- conflicted
+++ resolved
@@ -1,18 +1,8 @@
-<<<<<<< HEAD
-=======
 from typing import List, Optional
->>>>>>> beab8838
 from src.components.base_component import Component
 from abc import ABC
 
 
-<<<<<<< HEAD
-class DataOperationComponent(Component, ABC):
-    """
-    Base class for data operations.
-    All data operations should inherit from this class.
-    """
-=======
 class DataOperationsComponent(Component, ABC):
     """Concrete data operations component, e.g. filter, map, transform."""
 
@@ -20,5 +10,4 @@
         self, *args, subcomponents: Optional[List[Component]] = None, **kwargs
     ):
         super().__init__(*args, **kwargs)
-        self.subcomponents = subcomponents or []
->>>>>>> beab8838
+        self.subcomponents = subcomponents or []