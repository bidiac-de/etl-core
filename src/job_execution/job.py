--- conflicted
+++ resolved
@@ -35,14 +35,7 @@
 
     components: List[Component] = Field(default_factory=list)
 
-<<<<<<< HEAD
-    _config: Dict[str, Any] = PrivateAttr(default_factory=dict)
-    metadata: MetaData = Field(default_factory=lambda: MetaData())
-    _executions: List[Any] = PrivateAttr(default_factory=list)
-    _root_components: List[Component] = PrivateAttr(default_factory=list)
-=======
     metadata: MetaData = Field(default_factory=lambda: MetaData(), exclude=True)
->>>>>>> 251a9d5d
 
     @model_validator(mode="before")
     @classmethod
@@ -87,9 +80,6 @@
 
         return self
 
-<<<<<<< HEAD
-    @field_validator("name", mode="before")
-=======
     @model_validator(mode="after")
     def _assign_strategies(self) -> "Job":
         """
@@ -102,7 +92,6 @@
         return self
 
     @field_validator("name", "strategy_type", mode="before")
->>>>>>> 251a9d5d
     @classmethod
     def _validate_non_empty_string(cls, value: str) -> str:
         """
@@ -144,44 +133,10 @@
 
     @property
     def id(self) -> str:
-<<<<<<< HEAD
         """
         Returns the unique identifier of the job.
         """
         return self._id
-
-    @property
-    def executions(self) -> List[Any]:
-        """
-        Returns the list of job executions.
-        """
-        return self._executions
-
-    @executions.setter
-    def executions(self, value: List[Any]) -> None:
-        """
-        Sets the list of job executions.
-        """
-        if not isinstance(value, list):
-            raise ValueError("Executions must be a list.")
-        self._executions = value
-
-    @property
-    def config(self) -> Dict[str, Any]:
-        """
-        Returns the configuration dictionary of the job.
-        """
-        return self._config
-
-    @property
-    def root_components(self) -> List[Component]:
-        return self._root_components
-=======
-        """
-        Returns the unique identifier of the job.
-        """
-        return self._id
->>>>>>> 251a9d5d
 
     def _connect_components(self) -> None:
         for component in self._components.values():
