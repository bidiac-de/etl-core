--- conflicted
+++ resolved
@@ -1,8 +1,4 @@
-<<<<<<< HEAD
-from typing import Dict, Any, List
-=======
 from typing import Dict, Any, List, TYPE_CHECKING
->>>>>>> 69bd30d4
 from src.components.dataclasses import MetaData
 from pydantic import (
     BaseModel,
@@ -37,13 +33,6 @@
         arbitrary_types_allowed=True, extra="ignore", validate_assignment=True
     )
 
-<<<<<<< HEAD
-    id: str = Field(default_factory=lambda: str(uuid4()),description="set by constructor", exclude=True)
-    name: str = Field(default="default_job_name")
-    num_of_retries: NonNegativeInt = Field(default=0)
-    file_logging: bool = Field(default=False)
-    component_configs: List[Dict[str, Any]] = Field(default_factory=list)
-=======
     id: str = Field(
         default_factory=lambda: str(uuid4()),
         description="set by constructor",
@@ -52,17 +41,11 @@
     name: str = Field(default="default_job_name")
     num_of_retries: NonNegativeInt = Field(default=0)
     file_logging: bool = Field(default=False)
->>>>>>> 69bd30d4
 
     components: List[Component] = Field(default_factory=list)
 
-<<<<<<< HEAD
-    # runtime-objects
-    metadata: MetaData = Field(default_factory=lambda: MetaData())
-=======
     config: Dict[str, Any] = Field(default_factory=dict, exclude=True)
     metadata: MetaData = Field(default_factory=lambda: MetaData(), exclude=True)
->>>>>>> 69bd30d4
     executions: List[Any] = Field(default_factory=list, exclude=True)
     _root_components: List[Component] = PrivateAttr(default_factory=list)
 
@@ -90,12 +73,6 @@
     @model_validator(mode="after")
     def _check_names_and_wire(self) -> "Job":
         """
-<<<<<<< HEAD
-        After Pydantic has set all fields, build and connect components
-        """
-        self._build_components()
-        self._connect_components()
-=======
         Ensure each component.name is unique
         Wire up `next`/`prev` pointers by those names
         """
@@ -119,7 +96,6 @@
 
         self._root_components = [c for c in self.components if not c.prev_components]
 
->>>>>>> 69bd30d4
         return self
 
     @field_validator("id", mode="before")
