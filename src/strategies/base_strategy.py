from abc import ABC, abstractmethod
<<<<<<< HEAD
from typing import TYPE_CHECKING, Any
from pydantic import BaseModel, Field
from uuid import uuid4

=======
from typing import Any, AsyncIterator, TYPE_CHECKING

from pydantic import BaseModel
>>>>>>> beab8838
from src.metrics.component_metrics.component_metrics import ComponentMetrics

if TYPE_CHECKING:
    from src.components.base_component import Component


class ExecutionStrategy(BaseModel, ABC):
<<<<<<< HEAD
    id: str = Field(default_factory=lambda: str(uuid4()), exclude=True)

    @abstractmethod
    def execute(
        self, component: "Component", inputs: Any, metrics: ComponentMetrics
    ) -> Any:
        """Execute the component with the given inputs"""
        raise NotImplementedError
=======
    """
    Base class for streaming execution strategies.
    Subclasses implement `execute` as an async generator to drive streaming.
    """

    @abstractmethod
    def execute(
        self,
        component: "Component",
        payload: Any,
        metrics: ComponentMetrics,
    ) -> AsyncIterator[Any]:
        """
        Stream through the component logic, yielding native outputs.
        """
>>>>>>> beab8838
<|MERGE_RESOLUTION|>--- conflicted
+++ resolved
@@ -1,14 +1,7 @@
 from abc import ABC, abstractmethod
-<<<<<<< HEAD
-from typing import TYPE_CHECKING, Any
-from pydantic import BaseModel, Field
-from uuid import uuid4
-
-=======
 from typing import Any, AsyncIterator, TYPE_CHECKING
 
 from pydantic import BaseModel
->>>>>>> beab8838
 from src.metrics.component_metrics.component_metrics import ComponentMetrics
 
 if TYPE_CHECKING:
@@ -16,16 +9,6 @@
 
 
 class ExecutionStrategy(BaseModel, ABC):
-<<<<<<< HEAD
-    id: str = Field(default_factory=lambda: str(uuid4()), exclude=True)
-
-    @abstractmethod
-    def execute(
-        self, component: "Component", inputs: Any, metrics: ComponentMetrics
-    ) -> Any:
-        """Execute the component with the given inputs"""
-        raise NotImplementedError
-=======
     """
     Base class for streaming execution strategies.
     Subclasses implement `execute` as an async generator to drive streaming.
@@ -40,5 +23,4 @@
     ) -> AsyncIterator[Any]:
         """
         Stream through the component logic, yielding native outputs.
-        """
->>>>>>> beab8838
+        """