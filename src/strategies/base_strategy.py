from abc import ABC, abstractmethod
<<<<<<< HEAD
from typing import Any
#from src.components.base_components import Component

from typing import TYPE_CHECKING
if TYPE_CHECKING:
    from src.components.base_components import Component
=======
from typing import Any, AsyncIterator, TYPE_CHECKING

from pydantic import BaseModel
from src.metrics.component_metrics.component_metrics import ComponentMetrics

if TYPE_CHECKING:
    from src.components.base_component import Component


class ExecutionStrategy(BaseModel, ABC):
    """
    Base class for streaming execution strategies.
    Subclasses implement `execute` as an async generator to drive streaming.
    """
>>>>>>> e9bdbe35

    @abstractmethod
    def execute(
        self,
        component: "Component",
        payload: Any,
        metrics: ComponentMetrics,
    ) -> AsyncIterator[Any]:
        """
        Stream through the component logic, yielding native outputs.
        """<|MERGE_RESOLUTION|>--- conflicted
+++ resolved
@@ -1,12 +1,4 @@
 from abc import ABC, abstractmethod
-<<<<<<< HEAD
-from typing import Any
-#from src.components.base_components import Component
-
-from typing import TYPE_CHECKING
-if TYPE_CHECKING:
-    from src.components.base_components import Component
-=======
 from typing import Any, AsyncIterator, TYPE_CHECKING
 
 from pydantic import BaseModel
@@ -21,7 +13,6 @@
     Base class for streaming execution strategies.
     Subclasses implement `execute` as an async generator to drive streaming.
     """
->>>>>>> e9bdbe35
 
     @abstractmethod
     def execute(
