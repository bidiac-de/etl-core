<<<<<<< HEAD
from src.strategies.base_strategy import ExecutionStrategy
=======
from typing import Any, AsyncIterator, TYPE_CHECKING
import pandas as pd

from src.strategies.base_strategy import ExecutionStrategy
from src.metrics.component_metrics.component_metrics import ComponentMetrics

if TYPE_CHECKING:
    from src.components.base_component import Component
>>>>>>> e9bdbe35


class BulkExecutionStrategy(ExecutionStrategy):
    """
    Streaming bulk mode:
    Calls component.receiver.process_bulk once and yields the DataFrame.
    """

    async def execute(
        self,
        component: "Component",
        payload: Any,
        metrics: ComponentMetrics,
    ) -> AsyncIterator[pd.DataFrame]:
        df: pd.DataFrame = await component.process_bulk(payload, metrics)
        yield df<|MERGE_RESOLUTION|>--- conflicted
+++ resolved
@@ -1,6 +1,3 @@
-<<<<<<< HEAD
-from src.strategies.base_strategy import ExecutionStrategy
-=======
 from typing import Any, AsyncIterator, TYPE_CHECKING
 import pandas as pd
 
@@ -9,7 +6,6 @@
 
 if TYPE_CHECKING:
     from src.components.base_component import Component
->>>>>>> e9bdbe35
 
 
 class BulkExecutionStrategy(ExecutionStrategy):
