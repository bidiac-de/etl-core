<<<<<<< HEAD
from src.strategies.base_strategy import ExecutionStrategy


class BigDataExecutionStrategy(ExecutionStrategy):
    def execute(self, component, inputs, metrics):
        return component.process_bigdata(inputs, metrics)
=======
from typing import Any, AsyncIterator, TYPE_CHECKING
import dask.dataframe as dd

from src.strategies.base_strategy import ExecutionStrategy
from src.metrics.component_metrics.component_metrics import ComponentMetrics

if TYPE_CHECKING:
    from src.components.base_component import Component


class BigDataExecutionStrategy(ExecutionStrategy):
    """
    Streaming bigdata mode:
    Calls component.receiver.process_bigdata once and yields the Dask DataFrame.
    """

    async def execute(
        self,
        component: "Component",
        payload: Any,
        metrics: ComponentMetrics,
    ) -> AsyncIterator[dd.DataFrame]:
        ddf: dd.DataFrame = await component.process_bigdata(payload, metrics)
        yield ddf
>>>>>>> e9bdbe35
<|MERGE_RESOLUTION|>--- conflicted
+++ resolved
@@ -1,11 +1,3 @@
-<<<<<<< HEAD
-from src.strategies.base_strategy import ExecutionStrategy
-
-
-class BigDataExecutionStrategy(ExecutionStrategy):
-    def execute(self, component, inputs, metrics):
-        return component.process_bigdata(inputs, metrics)
-=======
 from typing import Any, AsyncIterator, TYPE_CHECKING
 import dask.dataframe as dd
 
@@ -29,5 +21,4 @@
         metrics: ComponentMetrics,
     ) -> AsyncIterator[dd.DataFrame]:
         ddf: dd.DataFrame = await component.process_bigdata(payload, metrics)
-        yield ddf
->>>>>>> e9bdbe35
+        yield ddf